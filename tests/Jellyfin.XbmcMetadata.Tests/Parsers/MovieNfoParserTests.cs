--- conflicted
+++ resolved
@@ -33,8 +33,7 @@
             var externalIdInfo = new ExternalIdInfo(tmdbExternalId.ProviderName, tmdbExternalId.Key, tmdbExternalId.Type, tmdbExternalId.UrlFormatString);
 
             providerManager.Setup(x => x.GetExternalIdInfos(It.IsAny<IHasProviderIds>()))
-<<<<<<< HEAD
-                .Returns(Enumerable.Empty<ExternalIdInfo>());
+                .Returns(new[] { externalIdInfo });
 
             var nfoConfig = new XbmcMetadataOptions()
             {
@@ -54,14 +53,6 @@
 
             _userDataManager = userData.Object;
             _parser = new MovieNfoParser(new NullLogger<MovieNfoParser>(), configManager.Object, providerManager.Object, user.Object, userData.Object);
-=======
-                .Returns(new[] { externalIdInfo });
-
-            var config = new Mock<IConfigurationManager>();
-            config.Setup(x => x.GetConfiguration(It.IsAny<string>()))
-                .Returns(new XbmcMetadataOptions());
-            _parser = new MovieNfoParser(new NullLogger<MovieNfoParser>(), config.Object, providerManager.Object);
->>>>>>> d490c1c2
         }
 
         [Fact]
