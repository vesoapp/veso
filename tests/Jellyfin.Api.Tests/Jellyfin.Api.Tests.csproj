<Project Sdk="Microsoft.NET.Sdk">

  <!-- ProjectGuid is only included as a requirement for SonarQube analysis -->
  <PropertyGroup>
    <ProjectGuid>{A2FD0A10-8F62-4F9D-B171-FFDF9F0AFA9D}</ProjectGuid>
  </PropertyGroup>

  <PropertyGroup>
    <TargetFramework>net6.0</TargetFramework>
    <IsPackable>false</IsPackable>
    <CodeAnalysisRuleSet>../jellyfin-tests.ruleset</CodeAnalysisRuleSet>
  </PropertyGroup>

  <ItemGroup>
    <PackageReference Include="AutoFixture" Version="4.17.0" />
    <PackageReference Include="AutoFixture.AutoMoq" Version="4.17.0" />
    <PackageReference Include="AutoFixture.Xunit2" Version="4.17.0" />
<<<<<<< HEAD
    <PackageReference Include="Microsoft.AspNetCore.Mvc.Testing" Version="6.0.5" />
=======
    <PackageReference Include="Microsoft.AspNetCore.Mvc.Testing" Version="6.0.4" />
>>>>>>> 340b11a1
    <PackageReference Include="Microsoft.Extensions.Options" Version="6.0.0" />
    <PackageReference Include="Microsoft.NET.Test.Sdk" Version="17.2.0" />
    <PackageReference Include="xunit" Version="2.4.1" />
    <PackageReference Include="xunit.runner.visualstudio" Version="2.4.5">
      <PrivateAssets>all</PrivateAssets>
      <IncludeAssets>runtime; build; native; contentfiles; analyzers; buildtransitive</IncludeAssets>
    </PackageReference>
    <PackageReference Include="coverlet.collector" Version="3.1.2" />
    <PackageReference Include="Moq" Version="4.18.1" />
  </ItemGroup>

  <!-- Code Analyzers -->
  <ItemGroup Condition=" '$(Configuration)' == 'Debug' ">
    <PackageReference Include="Microsoft.CodeAnalysis.BannedApiAnalyzers" Version="3.3.3">
      <PrivateAssets>all</PrivateAssets>
      <IncludeAssets>runtime; build; native; contentfiles; analyzers</IncludeAssets>
    </PackageReference>
    <PackageReference Include="SerilogAnalyzer" Version="0.15.0" PrivateAssets="All" />
    <PackageReference Include="StyleCop.Analyzers" Version="1.2.0-beta.435" PrivateAssets="All" />
    <PackageReference Include="SmartAnalyzers.MultithreadingAnalyzer" Version="1.1.31" PrivateAssets="All" />
  </ItemGroup>

  <ItemGroup>
    <ProjectReference Include="../../Jellyfin.Api/Jellyfin.Api.csproj" />
    <ProjectReference Include="../../Jellyfin.Server.Implementations/Jellyfin.Server.Implementations.csproj" />
  </ItemGroup>

</Project><|MERGE_RESOLUTION|>--- conflicted
+++ resolved
@@ -15,11 +15,7 @@
     <PackageReference Include="AutoFixture" Version="4.17.0" />
     <PackageReference Include="AutoFixture.AutoMoq" Version="4.17.0" />
     <PackageReference Include="AutoFixture.Xunit2" Version="4.17.0" />
-<<<<<<< HEAD
-    <PackageReference Include="Microsoft.AspNetCore.Mvc.Testing" Version="6.0.5" />
-=======
     <PackageReference Include="Microsoft.AspNetCore.Mvc.Testing" Version="6.0.4" />
->>>>>>> 340b11a1
     <PackageReference Include="Microsoft.Extensions.Options" Version="6.0.0" />
     <PackageReference Include="Microsoft.NET.Test.Sdk" Version="17.2.0" />
     <PackageReference Include="xunit" Version="2.4.1" />
@@ -38,7 +34,7 @@
       <IncludeAssets>runtime; build; native; contentfiles; analyzers</IncludeAssets>
     </PackageReference>
     <PackageReference Include="SerilogAnalyzer" Version="0.15.0" PrivateAssets="All" />
-    <PackageReference Include="StyleCop.Analyzers" Version="1.2.0-beta.435" PrivateAssets="All" />
+    <PackageReference Include="StyleCop.Analyzers" Version="1.2.0-beta.406" PrivateAssets="All" />
     <PackageReference Include="SmartAnalyzers.MultithreadingAnalyzer" Version="1.1.31" PrivateAssets="All" />
   </ItemGroup>
 
