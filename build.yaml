--- conflicted
+++ resolved
@@ -1,12 +1,7 @@
 ---
 # We just wrap `build` so this is really it
-<<<<<<< HEAD
-name: "veso"
-version: "10.5.0"
-=======
 name: "jellyfin"
 version: "10.5.1"
->>>>>>> f720a0fc
 packages:
   - debian-package-x64
   - debian-package-armhf
