--- conflicted
+++ resolved
@@ -196,13 +196,8 @@
             [FromQuery] Guid? userId,
             [FromQuery] int? startIndex,
             [FromQuery] int? limit,
-<<<<<<< HEAD
-            [FromQuery] ItemFilter[] filters,
+            [FromQuery, ModelBinder(typeof(CommaDelimitedArrayModelBinder))] ItemFilter[] filters,
             [FromQuery] ItemFields[] fields,
-=======
-            [FromQuery, ModelBinder(typeof(CommaDelimitedArrayModelBinder))] ItemFilter[] filters,
-            [FromQuery] string? fields,
->>>>>>> b1b43b8a
             [FromQuery] string? channelIds)
         {
             var user = userId.HasValue && !userId.Equals(Guid.Empty)
