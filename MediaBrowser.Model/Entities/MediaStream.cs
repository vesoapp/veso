--- conflicted
+++ resolved
@@ -110,15 +110,6 @@
             }
         }
 
-<<<<<<< HEAD
-                if (string.Equals(codecTag, "dovi", StringComparison.OrdinalIgnoreCase)
-                    || string.Equals(codecTag, "dvh1", StringComparison.OrdinalIgnoreCase)
-                    || string.Equals(codecTag, "dvhe", StringComparison.OrdinalIgnoreCase)
-                    || string.Equals(codecTag, "dav1", StringComparison.OrdinalIgnoreCase))
-                {
-                    return "HDR";
-                }
-=======
         /// <summary>
         /// Gets the video range type.
         /// </summary>
@@ -128,7 +119,6 @@
             get
             {
                 var (_, videoRangeType) = GetVideoColorRange();
->>>>>>> 340b11a1
 
                 return videoRangeType;
             }
