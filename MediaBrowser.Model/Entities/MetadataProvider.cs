--- conflicted
+++ resolved
@@ -8,17 +8,10 @@
     public enum MetadataProvider
     {
         /// <summary>
-<<<<<<< HEAD
-        /// This provider is an escape hatch for the user to override the series
-        /// merging.
-        /// </summary>
-        User = 0,
-=======
         /// This metadata provider is for users and/or plugins to override the
         /// default merging behaviour.
         /// </summary>
         Custom = 0,
->>>>>>> ecae0982
 
         /// <summary>
         /// The imdb.
