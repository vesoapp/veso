--- conflicted
+++ resolved
@@ -221,9 +221,6 @@
                 case ProfileConditionValue.VideoProfile:
                     return TranscodeReason.VideoProfileNotSupported;
 
-                case ProfileConditionValue.VideoRangeType:
-                    return TranscodeReason.VideoRangeTypeNotSupported;
-
                 case ProfileConditionValue.VideoTimestamp:
                     // TODO
                     return 0;
@@ -751,15 +748,9 @@
                         var appliedVideoConditions = options.Profile.CodecProfiles
                             .Where(i => i.Type == CodecType.Video &&
                                 i.ContainsAnyCodec(videoCodec, container) &&
-<<<<<<< HEAD
-                                i.ApplyConditions.All(applyCondition => ConditionProcessor.IsVideoConditionSatisfied(applyCondition, videoStream?.Width, videoStream?.Height, videoStream?.BitDepth, videoStream?.BitRate, videoStream?.Profile, videoStream?.VideoRangeType, videoStream?.Level, videoFramerate, videoStream?.PacketLength, timestamp, videoStream?.IsAnamorphic, videoStream?.IsInterlaced, videoStream?.RefFrames, numVideoStreams, numAudioStreams, videoStream?.CodecTag, videoStream?.IsAVC)))
-                            .Select(i =>
-                                i.Conditions.All(condition => ConditionProcessor.IsVideoConditionSatisfied(condition, videoStream?.Width, videoStream?.Height, videoStream?.BitDepth, videoStream?.BitRate, videoStream?.Profile, videoStream?.VideoRangeType, videoStream?.Level, videoFramerate, videoStream?.PacketLength, timestamp, videoStream?.IsAnamorphic, videoStream?.IsInterlaced, videoStream?.RefFrames, numVideoStreams, numAudioStreams, videoStream?.CodecTag, videoStream?.IsAVC)));
-=======
                                 i.ApplyConditions.All(applyCondition => ConditionProcessor.IsVideoConditionSatisfied(applyCondition, videoStream?.Width, videoStream?.Height, videoStream?.BitDepth, videoStream?.BitRate, videoStream?.Profile, videoStream?.Level, videoFramerate, videoStream?.PacketLength, timestamp, videoStream?.IsAnamorphic, videoStream?.IsInterlaced, videoStream?.RefFrames, numVideoStreams, numAudioStreams, videoStream?.CodecTag, videoStream?.IsAVC)))
                             .Select(i =>
                                 i.Conditions.All(condition => ConditionProcessor.IsVideoConditionSatisfied(condition, videoStream?.Width, videoStream?.Height, videoStream?.BitDepth, videoStream?.BitRate, videoStream?.Profile, videoStream?.Level, videoFramerate, videoStream?.PacketLength, timestamp, videoStream?.IsAnamorphic, videoStream?.IsInterlaced, videoStream?.RefFrames, numVideoStreams, numAudioStreams, videoStream?.CodecTag, videoStream?.IsAVC)));
->>>>>>> c9ed27c9
 
                         // An empty appliedVideoConditions means that the codec has no conditions for the current video stream
                         var conditionsSatisfied = appliedVideoConditions.All(satisfied => satisfied);
@@ -843,7 +834,6 @@
             int? videoBitrate = videoStream?.BitRate;
             double? videoLevel = videoStream?.Level;
             string videoProfile = videoStream?.Profile;
-            string videoRangeType = videoStream?.VideoRangeType;
             float videoFramerate = videoStream == null ? 0 : videoStream.AverageFrameRate ?? videoStream.AverageFrameRate ?? 0;
             bool? isAnamorphic = videoStream?.IsAnamorphic;
             bool? isInterlaced = videoStream?.IsInterlaced;
@@ -860,11 +850,7 @@
             var appliedVideoConditions = options.Profile.CodecProfiles
                 .Where(i => i.Type == CodecType.Video &&
                     i.ContainsAnyCodec(videoCodec, container) &&
-<<<<<<< HEAD
-                    i.ApplyConditions.All(applyCondition => ConditionProcessor.IsVideoConditionSatisfied(applyCondition, width, height, bitDepth, videoBitrate, videoProfile, videoRangeType, videoLevel, videoFramerate, packetLength, timestamp, isAnamorphic, isInterlaced, refFrames, numVideoStreams, numAudioStreams, videoCodecTag, isAvc)));
-=======
                     i.ApplyConditions.All(applyCondition => ConditionProcessor.IsVideoConditionSatisfied(applyCondition, width, height, bitDepth, videoBitrate, videoProfile, videoLevel, videoFramerate, packetLength, timestamp, isAnamorphic, isInterlaced, refFrames, numVideoStreams, numAudioStreams, videoCodecTag, isAvc)));
->>>>>>> c9ed27c9
             var isFirstAppliedCodecProfile = true;
             foreach (var i in appliedVideoConditions)
             {
@@ -1095,7 +1081,6 @@
             int? videoBitrate = videoStream?.BitRate;
             double? videoLevel = videoStream?.Level;
             string videoProfile = videoStream?.Profile;
-            string videoRangeType = videoStream?.VideoRangeType;
             float videoFramerate = videoStream == null ? 0 : videoStream.AverageFrameRate ?? videoStream.AverageFrameRate ?? 0;
             bool? isAnamorphic = videoStream?.IsAnamorphic;
             bool? isInterlaced = videoStream?.IsInterlaced;
@@ -1113,7 +1098,7 @@
             int? numVideoStreams = mediaSource.GetStreamCount(MediaStreamType.Video);
 
             var checkVideoConditions = (ProfileCondition[] conditions) =>
-                conditions.Where(applyCondition => !ConditionProcessor.IsVideoConditionSatisfied(applyCondition, width, height, bitDepth, videoBitrate, videoProfile, videoRangeType, videoLevel, videoFramerate, packetLength, timestamp, isAnamorphic, isInterlaced, refFrames, numVideoStreams, numAudioStreams, videoCodecTag, isAvc));
+                conditions.Where(applyCondition => !ConditionProcessor.IsVideoConditionSatisfied(applyCondition, width, height, bitDepth, videoBitrate, videoProfile, videoLevel, videoFramerate, packetLength, timestamp, isAnamorphic, isInterlaced, refFrames, numVideoStreams, numAudioStreams, videoCodecTag, isAvc));
 
             // Check container conditions
             var containerProfileReasons = AggregateFailureConditions(
@@ -1867,38 +1852,6 @@
                             break;
                         }
 
-                    case ProfileConditionValue.VideoRangeType:
-                        {
-                            if (string.IsNullOrEmpty(qualifier))
-                            {
-                                continue;
-                            }
-
-                            // change from split by | to comma
-                            // strip spaces to avoid having to encode
-                            var values = value
-                                .Split('|', StringSplitOptions.RemoveEmptyEntries | StringSplitOptions.TrimEntries);
-
-                            if (condition.Condition == ProfileConditionType.Equals)
-                            {
-                                item.SetOption(qualifier, "rangetype", string.Join(',', values));
-                            }
-                            else if (condition.Condition == ProfileConditionType.EqualsAny)
-                            {
-                                var currentValue = item.GetOption(qualifier, "rangetype");
-                                if (!string.IsNullOrEmpty(currentValue) && values.Any(v => string.Equals(v, currentValue, StringComparison.OrdinalIgnoreCase)))
-                                {
-                                    item.SetOption(qualifier, "rangetype", currentValue);
-                                }
-                                else
-                                {
-                                    item.SetOption(qualifier, "rangetype", string.Join(',', values));
-                                }
-                            }
-
-                            break;
-                        }
-
                     case ProfileConditionValue.Height:
                         {
                             if (!enableNonQualifiedConditions)
