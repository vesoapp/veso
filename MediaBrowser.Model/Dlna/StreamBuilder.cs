#nullable disable
#pragma warning disable CS1591

using System;
using System.Collections.Generic;
using System.Globalization;
using System.Linq;
using MediaBrowser.Model.Dto;
using MediaBrowser.Model.Entities;
using MediaBrowser.Model.MediaInfo;
using MediaBrowser.Model.Session;
using Microsoft.Extensions.Logging;

namespace MediaBrowser.Model.Dlna
{
    public class StreamBuilder
    {
        // Aliases
        internal const TranscodeReason ContainerReasons = TranscodeReason.ContainerNotSupported | TranscodeReason.ContainerBitrateExceedsLimit;
        internal const TranscodeReason AudioReasons = TranscodeReason.AudioCodecNotSupported | TranscodeReason.AudioBitrateNotSupported | TranscodeReason.AudioChannelsNotSupported | TranscodeReason.AudioProfileNotSupported | TranscodeReason.AudioSampleRateNotSupported | TranscodeReason.SecondaryAudioNotSupported | TranscodeReason.AudioBitDepthNotSupported | TranscodeReason.AudioIsExternal;
        internal const TranscodeReason VideoReasons = TranscodeReason.VideoCodecNotSupported | TranscodeReason.VideoResolutionNotSupported | TranscodeReason.AnamorphicVideoNotSupported | TranscodeReason.InterlacedVideoNotSupported | TranscodeReason.VideoBitDepthNotSupported | TranscodeReason.VideoBitrateNotSupported | TranscodeReason.VideoFramerateNotSupported | TranscodeReason.VideoLevelNotSupported | TranscodeReason.RefFramesNotSupported;
        internal const TranscodeReason DirectStreamReasons = AudioReasons | TranscodeReason.ContainerNotSupported;

        private readonly ILogger _logger;
        private readonly ITranscoderSupport _transcoderSupport;

        public StreamBuilder(ITranscoderSupport transcoderSupport, ILogger logger)
        {
            _transcoderSupport = transcoderSupport;
            _logger = logger;
        }

        public StreamBuilder(ILogger<StreamBuilder> logger)
            : this(new FullTranscoderSupport(), logger)
        {
        }

        public StreamInfo BuildAudioItem(AudioOptions options)
        {
            ValidateAudioInput(options);

            var mediaSources = new List<MediaSourceInfo>();
            foreach (MediaSourceInfo i in options.MediaSources)
            {
                if (string.IsNullOrEmpty(options.MediaSourceId) ||
                    string.Equals(i.Id, options.MediaSourceId, StringComparison.OrdinalIgnoreCase))
                {
                    mediaSources.Add(i);
                }
            }

            var streams = new List<StreamInfo>();
            foreach (MediaSourceInfo i in mediaSources)
            {
                StreamInfo streamInfo = BuildAudioItem(i, options);
                if (streamInfo != null)
                {
                    streams.Add(streamInfo);
                }
            }

            foreach (StreamInfo stream in streams)
            {
                stream.DeviceId = options.DeviceId;
                stream.DeviceProfileId = options.Profile.Id;
            }

            return GetOptimalStream(streams, options.GetMaxBitrate(true) ?? 0);
        }

        public StreamInfo BuildVideoItem(VideoOptions options)
        {
            ValidateInput(options);

            var mediaSources = new List<MediaSourceInfo>();
            foreach (MediaSourceInfo i in options.MediaSources)
            {
                if (string.IsNullOrEmpty(options.MediaSourceId) ||
                    string.Equals(i.Id, options.MediaSourceId, StringComparison.OrdinalIgnoreCase))
                {
                    mediaSources.Add(i);
                }
            }

            var streams = new List<StreamInfo>();
            foreach (MediaSourceInfo i in mediaSources)
            {
                var streamInfo = BuildVideoItem(i, options);
                if (streamInfo != null)
                {
                    streams.Add(streamInfo);
                }
            }

            foreach (StreamInfo stream in streams)
            {
                stream.DeviceId = options.DeviceId;
                stream.DeviceProfileId = options.Profile.Id;
            }

            return GetOptimalStream(streams, options.GetMaxBitrate(false) ?? 0);
        }

        private static StreamInfo GetOptimalStream(List<StreamInfo> streams, long maxBitrate)
            => SortMediaSources(streams, maxBitrate).FirstOrDefault();

        private static IOrderedEnumerable<StreamInfo> SortMediaSources(List<StreamInfo> streams, long maxBitrate)
        {
            return streams.OrderBy(i =>
            {
                // Nothing beats direct playing a file
                if (i.PlayMethod == PlayMethod.DirectPlay && i.MediaSource.Protocol == MediaProtocol.File)
                {
                    return 0;
                }

                return 1;
            }).ThenBy(i =>
            {
                switch (i.PlayMethod)
                {
                    // Let's assume direct streaming a file is just as desirable as direct playing a remote url
                    case PlayMethod.DirectStream:
                    case PlayMethod.DirectPlay:
                        return 0;
                    default:
                        return 1;
                }
            }).ThenBy(i =>
            {
                switch (i.MediaSource.Protocol)
                {
                    case MediaProtocol.File:
                        return 0;
                    default:
                        return 1;
                }
            }).ThenBy(i =>
            {
                if (maxBitrate > 0)
                {
                    if (i.MediaSource.Bitrate.HasValue)
                    {
                        return Math.Abs(i.MediaSource.Bitrate.Value - maxBitrate);
                    }
                }

                return 0;
            }).ThenBy(streams.IndexOf);
        }

        private static TranscodeReason GetTranscodeReasonForFailedCondition(ProfileCondition condition)
        {
            switch (condition.Property)
            {
                case ProfileConditionValue.AudioBitrate:
                    return TranscodeReason.AudioBitrateNotSupported;

                case ProfileConditionValue.AudioChannels:
                    return TranscodeReason.AudioChannelsNotSupported;

                case ProfileConditionValue.AudioProfile:
                    return TranscodeReason.AudioProfileNotSupported;

                case ProfileConditionValue.AudioSampleRate:
                    return TranscodeReason.AudioSampleRateNotSupported;

                case ProfileConditionValue.Has64BitOffsets:
                    // TODO
                    return 0;

                case ProfileConditionValue.Height:
                    return TranscodeReason.VideoResolutionNotSupported;

                case ProfileConditionValue.IsAnamorphic:
                    return TranscodeReason.AnamorphicVideoNotSupported;

                case ProfileConditionValue.IsAvc:
                    // TODO
                    return 0;

                case ProfileConditionValue.IsInterlaced:
                    return TranscodeReason.InterlacedVideoNotSupported;

                case ProfileConditionValue.IsSecondaryAudio:
                    return TranscodeReason.SecondaryAudioNotSupported;

                case ProfileConditionValue.NumAudioStreams:
                    // TODO
                    return 0;

                case ProfileConditionValue.NumVideoStreams:
                    // TODO
                    return 0;

                case ProfileConditionValue.PacketLength:
                    // TODO
                    return 0;

                case ProfileConditionValue.RefFrames:
                    return TranscodeReason.RefFramesNotSupported;

                case ProfileConditionValue.VideoBitDepth:
                    return TranscodeReason.VideoBitDepthNotSupported;

                case ProfileConditionValue.AudioBitDepth:
                    return TranscodeReason.AudioBitDepthNotSupported;

                case ProfileConditionValue.VideoBitrate:
                    return TranscodeReason.VideoBitrateNotSupported;

                case ProfileConditionValue.VideoCodecTag:
                    return TranscodeReason.VideoCodecNotSupported;

                case ProfileConditionValue.VideoFramerate:
                    return TranscodeReason.VideoFramerateNotSupported;

                case ProfileConditionValue.VideoLevel:
                    return TranscodeReason.VideoLevelNotSupported;

                case ProfileConditionValue.VideoProfile:
                    return TranscodeReason.VideoProfileNotSupported;

                case ProfileConditionValue.VideoRangeType:
                    return TranscodeReason.VideoRangeTypeNotSupported;

                case ProfileConditionValue.VideoTimestamp:
                    // TODO
                    return 0;

                case ProfileConditionValue.Width:
                    return TranscodeReason.VideoResolutionNotSupported;

                default:
                    return 0;
            }
        }

        public static string NormalizeMediaSourceFormatIntoSingleContainer(string inputContainer, DeviceProfile profile, DlnaProfileType type, DirectPlayProfile playProfile = null)
        {
            if (string.IsNullOrEmpty(inputContainer))
            {
                return null;
            }

            var formats = ContainerProfile.SplitValue(inputContainer);

            if (profile != null)
            {
                var playProfiles = playProfile == null ? profile.DirectPlayProfiles : new[] { playProfile };
                foreach (var format in formats)
                {
                    foreach (var directPlayProfile in playProfiles)
                    {
                        if (directPlayProfile.Type == type
                            && directPlayProfile.SupportsContainer(format))
                        {
                            return format;
                        }
                    }
                }
            }

            return formats[0];
        }

        private StreamInfo BuildAudioItem(MediaSourceInfo item, AudioOptions options)
        {
            StreamInfo playlistItem = new StreamInfo
            {
                ItemId = options.ItemId,
                MediaType = DlnaProfileType.Audio,
                MediaSource = item,
                RunTimeTicks = item.RunTimeTicks,
                Context = options.Context,
                DeviceProfile = options.Profile
            };

            if (options.ForceDirectPlay)
            {
                playlistItem.PlayMethod = PlayMethod.DirectPlay;
                playlistItem.Container = NormalizeMediaSourceFormatIntoSingleContainer(item.Container, options.Profile, DlnaProfileType.Audio);
                return playlistItem;
            }

            if (options.ForceDirectStream)
            {
                playlistItem.PlayMethod = PlayMethod.DirectStream;
                playlistItem.Container = NormalizeMediaSourceFormatIntoSingleContainer(item.Container, options.Profile, DlnaProfileType.Audio);
                return playlistItem;
            }

            var audioStream = item.GetDefaultAudioStream(null);

            var directPlayInfo = GetAudioDirectPlayProfile(item, audioStream, options);

            var directPlayMethod = directPlayInfo.PlayMethod;
            var transcodeReasons = directPlayInfo.TranscodeReasons;

            int? inputAudioChannels = audioStream?.Channels;
            int? inputAudioBitrate = audioStream?.BitDepth;
            int? inputAudioSampleRate = audioStream?.SampleRate;
            int? inputAudioBitDepth = audioStream?.BitDepth;

            if (directPlayMethod.HasValue)
            {
                var profile = options.Profile;
                var audioFailureConditions = GetProfileConditionsForAudio(profile.CodecProfiles, item.Container, audioStream?.Codec, inputAudioChannels, inputAudioBitrate, inputAudioSampleRate, inputAudioBitDepth, true);
                var audioFailureReasons = AggregateFailureConditions(item, profile, "AudioCodecProfile", audioFailureConditions);
                transcodeReasons |= audioFailureReasons;

                if (audioFailureReasons == 0)
                {
                    playlistItem.PlayMethod = directPlayMethod.Value;
                    playlistItem.Container = NormalizeMediaSourceFormatIntoSingleContainer(item.Container, options.Profile, DlnaProfileType.Audio, directPlayInfo.Profile);

                    return playlistItem;
                }
            }

            TranscodingProfile transcodingProfile = null;
            foreach (var i in options.Profile.TranscodingProfiles)
            {
                if (i.Type == playlistItem.MediaType
                    && i.Context == options.Context
                    && _transcoderSupport.CanEncodeToAudioCodec(i.AudioCodec ?? i.Container))
                {
                    transcodingProfile = i;
                    break;
                }
            }

            if (transcodingProfile != null)
            {
                if (!item.SupportsTranscoding)
                {
                    return null;
                }

                SetStreamInfoOptionsFromTranscodingProfile(item, playlistItem, transcodingProfile);

                var audioTranscodingConditions = GetProfileConditionsForAudio(options.Profile.CodecProfiles, transcodingProfile.Container, transcodingProfile.AudioCodec, inputAudioChannels, inputAudioBitrate, inputAudioSampleRate, inputAudioBitDepth, false).ToArray();
                ApplyTranscodingConditions(playlistItem, audioTranscodingConditions, null, true, true);

                // Honor requested max channels
                playlistItem.GlobalMaxAudioChannels = options.MaxAudioChannels;

                var configuredBitrate = options.GetMaxBitrate(true);

                long transcodingBitrate = options.AudioTranscodingBitrate ??
                    (options.Context == EncodingContext.Streaming ? options.Profile.MusicStreamingTranscodingBitrate : null) ??
                    configuredBitrate ??
                    128000;

                if (configuredBitrate.HasValue)
                {
                    transcodingBitrate = Math.Min(configuredBitrate.Value, transcodingBitrate);
                }

                var longBitrate = Math.Min(transcodingBitrate, playlistItem.AudioBitrate ?? transcodingBitrate);
                playlistItem.AudioBitrate = longBitrate > int.MaxValue ? int.MaxValue : Convert.ToInt32(longBitrate);
            }

            playlistItem.TranscodeReasons = transcodeReasons;
            return playlistItem;
        }

        private (DirectPlayProfile Profile, PlayMethod? PlayMethod, TranscodeReason TranscodeReasons) GetAudioDirectPlayProfile(MediaSourceInfo item, MediaStream audioStream, AudioOptions options)
        {
            var directPlayProfile = options.Profile.DirectPlayProfiles
                .FirstOrDefault(x => x.Type == DlnaProfileType.Audio && IsAudioDirectPlaySupported(x, item, audioStream));

            if (directPlayProfile == null)
            {
                _logger.LogDebug(
                    "Profile: {0}, No audio direct play profiles found for {1} with codec {2}",
                    options.Profile.Name ?? "Unknown Profile",
                    item.Path ?? "Unknown path",
                    audioStream.Codec ?? "Unknown codec");

                return (null, null, GetTranscodeReasonsFromDirectPlayProfile(item, null, audioStream, options.Profile.DirectPlayProfiles));
            }

            var playMethods = new List<PlayMethod>();
            TranscodeReason transcodeReasons = 0;

            // The profile describes what the device supports
            // If device requirements are satisfied then allow both direct stream and direct play
            if (item.SupportsDirectPlay)
            {
                if (IsItemBitrateEligibleForDirectPlayback(item, options.GetMaxBitrate(true) ?? 0, PlayMethod.DirectPlay))
                {
                    if (options.EnableDirectPlay)
                    {
                        return (directPlayProfile, PlayMethod.DirectPlay, 0);
                    }
                }
                else
                {
                    transcodeReasons |= TranscodeReason.ContainerBitrateExceedsLimit;
                }
            }

            // While options takes the network and other factors into account. Only applies to direct stream
            if (item.SupportsDirectStream)
            {
                if (IsItemBitrateEligibleForDirectPlayback(item, options.GetMaxBitrate(true) ?? 0, PlayMethod.DirectStream))
                {
                    if (options.EnableDirectStream)
                    {
                        return (directPlayProfile, PlayMethod.DirectStream, transcodeReasons);
                    }
                }
                else
                {
                    transcodeReasons |= TranscodeReason.ContainerBitrateExceedsLimit;
                }
            }

            return (directPlayProfile, null, transcodeReasons);
        }

        private static TranscodeReason GetTranscodeReasonsFromDirectPlayProfile(MediaSourceInfo item, MediaStream videoStream, MediaStream audioStream, IEnumerable<DirectPlayProfile> directPlayProfiles)
        {
            var mediaType = videoStream == null ? DlnaProfileType.Audio : DlnaProfileType.Video;

            var containerSupported = false;
            var audioSupported = false;
            var videoSupported = false;
            TranscodeReason reasons = 0;

            foreach (var profile in directPlayProfiles)
            {
                // Check container type
                if (profile.Type == mediaType && profile.SupportsContainer(item.Container))
                {
                    containerSupported = true;

                    videoSupported = videoStream != null && profile.SupportsVideoCodec(videoStream.Codec);

                    audioSupported = audioStream != null && profile.SupportsAudioCodec(audioStream.Codec);

                    if (videoSupported && audioSupported)
                    {
                        break;
                    }
                }
            }

            var list = new List<TranscodeReason>();
            if (!containerSupported)
            {
                reasons |= TranscodeReason.ContainerNotSupported;
            }

            if (videoStream != null && !videoSupported)
            {
                reasons |= TranscodeReason.VideoCodecNotSupported;
            }

            if (audioStream != null && !audioSupported)
            {
                reasons |= TranscodeReason.AudioCodecNotSupported;
            }

            return reasons;
        }

        private static int? GetDefaultSubtitleStreamIndex(MediaSourceInfo item, SubtitleProfile[] subtitleProfiles)
        {
            int highestScore = -1;

            foreach (var stream in item.MediaStreams)
            {
                if (stream.Type == MediaStreamType.Subtitle
                    && stream.Score.HasValue
                    && stream.Score.Value > highestScore)
                {
                    highestScore = stream.Score.Value;
                }
            }

            var topStreams = new List<MediaStream>();
            foreach (var stream in item.MediaStreams)
            {
                if (stream.Type == MediaStreamType.Subtitle && stream.Score.HasValue && stream.Score.Value == highestScore)
                {
                    topStreams.Add(stream);
                }
            }

            // If multiple streams have an equal score, try to pick the most efficient one
            if (topStreams.Count > 1)
            {
                foreach (var stream in topStreams)
                {
                    foreach (var profile in subtitleProfiles)
                    {
                        if (profile.Method == SubtitleDeliveryMethod.External && string.Equals(profile.Format, stream.Codec, StringComparison.OrdinalIgnoreCase))
                        {
                            return stream.Index;
                        }
                    }
                }
            }

            // If no optimization panned out, just use the original default
            return item.DefaultSubtitleStreamIndex;
        }

        private static void SetStreamInfoOptionsFromTranscodingProfile(MediaSourceInfo item, StreamInfo playlistItem, TranscodingProfile transcodingProfile)
        {
            var container = transcodingProfile.Container;
            var protocol = transcodingProfile.Protocol;

            item.TranscodingContainer = container;
            item.TranscodingSubProtocol = protocol;

            if (playlistItem.PlayMethod == PlayMethod.Transcode)
            {
                playlistItem.Container = container;
                playlistItem.SubProtocol = protocol;
            }

            playlistItem.TranscodeSeekInfo = transcodingProfile.TranscodeSeekInfo;
            if (!string.IsNullOrEmpty(transcodingProfile.MaxAudioChannels)
                && int.TryParse(transcodingProfile.MaxAudioChannels, NumberStyles.Any, CultureInfo.InvariantCulture, out int transcodingMaxAudioChannels))
            {
                playlistItem.TranscodingMaxAudioChannels = transcodingMaxAudioChannels;
            }

            playlistItem.EstimateContentLength = transcodingProfile.EstimateContentLength;

            playlistItem.CopyTimestamps = transcodingProfile.CopyTimestamps;
            playlistItem.EnableSubtitlesInManifest = transcodingProfile.EnableSubtitlesInManifest;
            playlistItem.EnableMpegtsM2TsMode = transcodingProfile.EnableMpegtsM2TsMode;

            playlistItem.BreakOnNonKeyFrames = transcodingProfile.BreakOnNonKeyFrames;

            if (transcodingProfile.MinSegments > 0)
            {
                playlistItem.MinSegments = transcodingProfile.MinSegments;
            }

            if (transcodingProfile.SegmentLength > 0)
            {
                playlistItem.SegmentLength = transcodingProfile.SegmentLength;
            }
        }

        private static void SetStreamInfoOptionsFromDirectPlayProfile(VideoOptions options, MediaSourceInfo item, StreamInfo playlistItem, DirectPlayProfile directPlayProfile)
        {
            var container = NormalizeMediaSourceFormatIntoSingleContainer(item.Container, options.Profile, DlnaProfileType.Video, directPlayProfile);
            var protocol = "http";

            item.TranscodingContainer = container;
            item.TranscodingSubProtocol = protocol;

            playlistItem.Container = container;
            playlistItem.SubProtocol = protocol;

            playlistItem.VideoCodecs = new[] { item.VideoStream.Codec };
            playlistItem.AudioCodecs = ContainerProfile.SplitValue(directPlayProfile.AudioCodec);
        }

        private StreamInfo BuildVideoItem(MediaSourceInfo item, VideoOptions options)
        {
            if (item == null)
            {
                throw new ArgumentNullException(nameof(item));
            }

            StreamInfo playlistItem = new StreamInfo
            {
                ItemId = options.ItemId,
                MediaType = DlnaProfileType.Video,
                MediaSource = item,
                RunTimeTicks = item.RunTimeTicks,
                Context = options.Context,
                DeviceProfile = options.Profile
            };

            playlistItem.SubtitleStreamIndex = options.SubtitleStreamIndex ?? GetDefaultSubtitleStreamIndex(item, options.Profile.SubtitleProfiles);
            var subtitleStream = playlistItem.SubtitleStreamIndex.HasValue ? item.GetMediaStream(MediaStreamType.Subtitle, playlistItem.SubtitleStreamIndex.Value) : null;

            var audioStream = item.GetDefaultAudioStream(options.AudioStreamIndex ?? item.DefaultAudioStreamIndex);
            if (audioStream != null)
            {
                playlistItem.AudioStreamIndex = audioStream.Index;
            }

            // Collect candidate audio streams
            IEnumerable<MediaStream> candidateAudioStreams = audioStream == null ? Array.Empty<MediaStream>() : new[] { audioStream };
            if (!options.AudioStreamIndex.HasValue || options.AudioStreamIndex < 0)
            {
                if (audioStream?.IsDefault == true)
                {
                    candidateAudioStreams = item.MediaStreams.Where(stream => stream.Type == MediaStreamType.Audio && stream.IsDefault);
                }
                else
                {
                    candidateAudioStreams = item.MediaStreams.Where(stream => stream.Type == MediaStreamType.Audio && stream.Language == audioStream?.Language);
                }
            }

            candidateAudioStreams = candidateAudioStreams.ToArray();

            var videoStream = item.VideoStream;

            var directPlayBitrateEligibility = IsBitrateEligibleForDirectPlayback(item, options.GetMaxBitrate(false) ?? 0, options, PlayMethod.DirectPlay);
            var directStreamBitrateEligibility = IsBitrateEligibleForDirectPlayback(item, options.GetMaxBitrate(false) ?? 0, options, PlayMethod.DirectStream);
            bool isEligibleForDirectPlay = options.EnableDirectPlay && (options.ForceDirectPlay || directPlayBitrateEligibility == 0);
            bool isEligibleForDirectStream = options.EnableDirectStream && (options.ForceDirectStream || directStreamBitrateEligibility == 0);
            var transcodeReasons = directPlayBitrateEligibility | directStreamBitrateEligibility;

            _logger.LogDebug(
                "Profile: {0}, Path: {1}, isEligibleForDirectPlay: {2}, isEligibleForDirectStream: {3}",
                options.Profile.Name ?? "Unknown Profile",
                item.Path ?? "Unknown path",
                isEligibleForDirectPlay,
                isEligibleForDirectStream);

            DirectPlayProfile directPlayProfile = null;
            if (isEligibleForDirectPlay || isEligibleForDirectStream)
            {
                // See if it can be direct played
                var directPlayInfo = GetVideoDirectPlayProfile(options, item, videoStream, audioStream, candidateAudioStreams, subtitleStream, isEligibleForDirectPlay, isEligibleForDirectStream);
                var directPlay = directPlayInfo.PlayMethod;
                transcodeReasons |= directPlayInfo.TranscodeReasons;

                if (directPlay.HasValue)
                {
                    directPlayProfile = directPlayInfo.Profile;
                    playlistItem.PlayMethod = directPlay.Value;
                    playlistItem.Container = NormalizeMediaSourceFormatIntoSingleContainer(item.Container, options.Profile, DlnaProfileType.Video, directPlayProfile);
                    playlistItem.VideoCodecs = new[] { videoStream.Codec };

                    if (directPlay == PlayMethod.DirectPlay)
                    {
                        playlistItem.SubProtocol = "http";

                        var audioStreamIndex = directPlayInfo.AudioStreamIndex ?? audioStream?.Index;
                        if (audioStreamIndex.HasValue)
                        {
                            playlistItem.AudioStreamIndex = audioStreamIndex;
                            playlistItem.AudioCodecs = new[] { item.GetMediaStream(MediaStreamType.Audio, audioStreamIndex.Value)?.Codec };
                        }
                    }
                    else if (directPlay == PlayMethod.DirectStream)
                    {
                        playlistItem.AudioStreamIndex = audioStream?.Index;
                        if (audioStream != null)
                        {
                            playlistItem.AudioCodecs = ContainerProfile.SplitValue(directPlayProfile.AudioCodec);
                        }

                        SetStreamInfoOptionsFromDirectPlayProfile(options, item, playlistItem, directPlayProfile);
                        BuildStreamVideoItem(playlistItem, options, item, videoStream, audioStream, candidateAudioStreams, directPlayProfile.Container, directPlayProfile.VideoCodec, directPlayProfile.AudioCodec);
                    }

                    if (subtitleStream != null)
                    {
                        var subtitleProfile = GetSubtitleProfile(item, subtitleStream, options.Profile.SubtitleProfiles, directPlay.Value, _transcoderSupport, directPlayProfile.Container, null);

                        playlistItem.SubtitleDeliveryMethod = subtitleProfile.Method;
                        playlistItem.SubtitleFormat = subtitleProfile.Format;
                    }
                }

                _logger.LogDebug(
                    "DirectPlay Result for Profile: {0}, Path: {1}, PlayMethod: {2}, AudioStreamIndex: {3}, SubtitleStreamIndex: {4}, Reasons: {5}",
                    options.Profile.Name ?? "Anonymous Profile",
                    item.Path ?? "Unknown path",
                    directPlayInfo.PlayMethod,
                    directPlayInfo.AudioStreamIndex ?? audioStream?.Index,
                    playlistItem.SubtitleStreamIndex,
                    directPlayInfo.TranscodeReasons);
            }

            playlistItem.TranscodeReasons = transcodeReasons;

            if (playlistItem.PlayMethod != PlayMethod.DirectStream && playlistItem.PlayMethod != PlayMethod.DirectPlay)
            {
                // Can't direct play, find the transcoding profile
                // If we do this for direct-stream we will overwrite the info
                var transcodingProfile = GetVideoTranscodeProfile(item, options, videoStream, audioStream, candidateAudioStreams, subtitleStream, playlistItem);
                if (transcodingProfile != null)
                {
                    SetStreamInfoOptionsFromTranscodingProfile(item, playlistItem, transcodingProfile);

                    BuildStreamVideoItem(playlistItem, options, item, videoStream, audioStream, candidateAudioStreams, transcodingProfile.Container, transcodingProfile.VideoCodec, transcodingProfile.AudioCodec);

                    playlistItem.PlayMethod = PlayMethod.Transcode;

                    if (subtitleStream != null)
                    {
                        var subtitleProfile = GetSubtitleProfile(item, subtitleStream, options.Profile.SubtitleProfiles, PlayMethod.Transcode, _transcoderSupport, transcodingProfile.Container, transcodingProfile.Protocol);

                        playlistItem.SubtitleDeliveryMethod = subtitleProfile.Method;
                        playlistItem.SubtitleFormat = subtitleProfile.Format;
                        playlistItem.SubtitleCodecs = new[] { subtitleProfile.Format };
                    }

                    if ((playlistItem.TranscodeReasons & (VideoReasons | TranscodeReason.ContainerBitrateExceedsLimit)) != 0)
                    {
                        ApplyTranscodingConditions(playlistItem, transcodingProfile.Conditions, null, true, true);
                    }
                }
            }

            _logger.LogInformation(
                "StreamBuilder.BuildVideoItem( Profile={0}, Path={1}, AudioStreamIndex={2}, SubtitleStreamIndex={3} ) => ( PlayMethod={4}, TranscodeReason={5} ) {6}",
                options.Profile.Name ?? "Anonymous Profile",
                item.Path ?? "Unknown path",
                options.AudioStreamIndex,
                options.SubtitleStreamIndex,
                playlistItem.PlayMethod,
                playlistItem.TranscodeReasons,
                playlistItem.ToUrl("media:", "<token>"));

            item.Container = NormalizeMediaSourceFormatIntoSingleContainer(item.Container, options.Profile, DlnaProfileType.Video, directPlayProfile);
            return playlistItem;
        }

        private TranscodingProfile GetVideoTranscodeProfile(MediaSourceInfo item, VideoOptions options, MediaStream videoStream, MediaStream audioStream, IEnumerable<MediaStream> candidateAudioStreams, MediaStream subtitleStream, StreamInfo playlistItem)
        {
            if (!(item.SupportsTranscoding || item.SupportsDirectStream))
            {
                return null;
            }

            var transcodingProfiles = options.Profile.TranscodingProfiles
                .Where(i => i.Type == playlistItem.MediaType && i.Context == options.Context);

            if (options.AllowVideoStreamCopy)
            {
                // prefer direct copy profile
                float videoFramerate = videoStream == null ? 0 : videoStream.AverageFrameRate ?? videoStream.AverageFrameRate ?? 0;
                TransportStreamTimestamp? timestamp = videoStream == null ? TransportStreamTimestamp.None : item.Timestamp;
                int? numAudioStreams = item.GetStreamCount(MediaStreamType.Audio);
                int? numVideoStreams = item.GetStreamCount(MediaStreamType.Video);

                transcodingProfiles = transcodingProfiles.ToLookup(transcodingProfile =>
                {
                    var videoCodecs = ContainerProfile.SplitValue(transcodingProfile.VideoCodec);

                    if (ContainerProfile.ContainsContainer(videoCodecs, item.VideoStream?.Codec))
                    {
                        var videoCodec = transcodingProfile.VideoCodec;
                        var container = transcodingProfile.Container;
                        var appliedVideoConditions = options.Profile.CodecProfiles
                            .Where(i => i.Type == CodecType.Video &&
                                i.ContainsAnyCodec(videoCodec, container) &&
<<<<<<< HEAD
                                i.ApplyConditions.All(applyCondition => ConditionProcessor.IsVideoConditionSatisfied(applyCondition, videoStream?.Width, videoStream?.Height, videoStream?.BitDepth, videoStream?.BitRate, videoStream?.Profile, videoStream?.Level, videoFramerate, videoStream?.PacketLength, timestamp, videoStream?.IsAnamorphic, videoStream?.IsInterlaced, videoStream?.RefFrames, numVideoStreams, numAudioStreams, videoStream?.CodecTag, videoStream?.IsAVC)))
                            .Select(i =>
                                i.Conditions.All(condition => ConditionProcessor.IsVideoConditionSatisfied(condition, videoStream?.Width, videoStream?.Height, videoStream?.BitDepth, videoStream?.BitRate, videoStream?.Profile, videoStream?.Level, videoFramerate, videoStream?.PacketLength, timestamp, videoStream?.IsAnamorphic, videoStream?.IsInterlaced, videoStream?.RefFrames, numVideoStreams, numAudioStreams, videoStream?.CodecTag, videoStream?.IsAVC)));
=======
                                i.ApplyConditions.All(applyCondition => ConditionProcessor.IsVideoConditionSatisfied(applyCondition, videoStream?.Width, videoStream?.Height, videoStream?.BitDepth, videoStream?.BitRate, videoStream?.Profile, videoStream?.VideoRangeType, videoStream?.Level, videoFramerate, videoStream?.PacketLength, timestamp, videoStream?.IsAnamorphic, videoStream?.IsInterlaced, videoStream?.RefFrames, numVideoStreams, numAudioStreams, videoStream?.CodecTag, videoStream?.IsAVC)))
                            .Select(i =>
                                i.Conditions.All(condition => ConditionProcessor.IsVideoConditionSatisfied(condition, videoStream?.Width, videoStream?.Height, videoStream?.BitDepth, videoStream?.BitRate, videoStream?.Profile, videoStream?.VideoRangeType, videoStream?.Level, videoFramerate, videoStream?.PacketLength, timestamp, videoStream?.IsAnamorphic, videoStream?.IsInterlaced, videoStream?.RefFrames, numVideoStreams, numAudioStreams, videoStream?.CodecTag, videoStream?.IsAVC)));
>>>>>>> 340b11a1

                        // An empty appliedVideoConditions means that the codec has no conditions for the current video stream
                        var conditionsSatisfied = appliedVideoConditions.All(satisfied => satisfied);
                        return conditionsSatisfied ? 1 : 2;
                    }

                    return 3;
                })
                .OrderBy(lookup => lookup.Key)
                .SelectMany(lookup => lookup);
            }

            return transcodingProfiles.FirstOrDefault();
        }

        private void BuildStreamVideoItem(StreamInfo playlistItem, VideoOptions options, MediaSourceInfo item, MediaStream videoStream, MediaStream audioStream, IEnumerable<MediaStream> candidateAudioStreams, string container, string videoCodec, string audioCodec)
        {
            // Prefer matching video codecs
            var videoCodecs = ContainerProfile.SplitValue(videoCodec);
            var directVideoCodec = ContainerProfile.ContainsContainer(videoCodecs, videoStream?.Codec) ? videoStream?.Codec : null;
            if (directVideoCodec != null)
            {
                // merge directVideoCodec to videoCodecs
                Array.Resize(ref videoCodecs, videoCodecs.Length + 1);
                videoCodecs[^1] = directVideoCodec;
            }

            playlistItem.VideoCodecs = videoCodecs;

            // Copy video codec options as a starting point, this applies to transcode and direct-stream
            playlistItem.MaxFramerate = videoStream?.AverageFrameRate;
            var qualifier = videoStream?.Codec;
            if (videoStream?.Level != null)
            {
                playlistItem.SetOption(qualifier, "level", videoStream.Level.Value.ToString(CultureInfo.InvariantCulture));
            }

            if (videoStream?.BitDepth != null)
            {
                playlistItem.SetOption(qualifier, "videobitdepth", videoStream.BitDepth.Value.ToString(CultureInfo.InvariantCulture));
            }

            if (!string.IsNullOrEmpty(videoStream?.Profile))
            {
                playlistItem.SetOption(qualifier, "profile", videoStream.Profile.ToLowerInvariant());
            }

            if (videoStream != null && videoStream.Level != 0)
            {
                playlistItem.SetOption(qualifier, "level", videoStream.Level.ToString());
            }

            // Prefer matching audio codecs, could do better here
            var audioCodecs = ContainerProfile.SplitValue(audioCodec);
            var directAudioStream = candidateAudioStreams.FirstOrDefault(stream => ContainerProfile.ContainsContainer(audioCodecs, stream.Codec));
            playlistItem.AudioCodecs = audioCodecs;
            if (directAudioStream != null)
            {
                audioStream = directAudioStream;
                playlistItem.AudioStreamIndex = audioStream.Index;
                playlistItem.AudioCodecs = new[] { audioStream.Codec };

                // Copy matching audio codec options
                playlistItem.AudioSampleRate = audioStream.SampleRate;
                playlistItem.SetOption(qualifier, "audiochannels", audioStream.Channels.ToString());

                if (!string.IsNullOrEmpty(audioStream.Profile))
                {
                    playlistItem.SetOption(audioStream.Codec, "profile", audioStream.Profile.ToLowerInvariant());
                }

                if (audioStream.Level != 0)
                {
                    playlistItem.SetOption(audioStream.Codec, "level", audioStream.Level.ToString());
                }
            }

            int? width = videoStream?.Width;
            int? height = videoStream?.Height;
            int? bitDepth = videoStream?.BitDepth;
            int? videoBitrate = videoStream?.BitRate;
            double? videoLevel = videoStream?.Level;
            string videoProfile = videoStream?.Profile;
            string videoRangeType = videoStream?.VideoRangeType;
            float videoFramerate = videoStream == null ? 0 : videoStream.AverageFrameRate ?? videoStream.AverageFrameRate ?? 0;
            bool? isAnamorphic = videoStream?.IsAnamorphic;
            bool? isInterlaced = videoStream?.IsInterlaced;
            string videoCodecTag = videoStream?.CodecTag;
            bool? isAvc = videoStream?.IsAVC;

            TransportStreamTimestamp? timestamp = videoStream == null ? TransportStreamTimestamp.None : item.Timestamp;
            int? packetLength = videoStream?.PacketLength;
            int? refFrames = videoStream?.RefFrames;

            int? numAudioStreams = item.GetStreamCount(MediaStreamType.Audio);
            int? numVideoStreams = item.GetStreamCount(MediaStreamType.Video);

            var appliedVideoConditions = options.Profile.CodecProfiles
                .Where(i => i.Type == CodecType.Video &&
                    i.ContainsAnyCodec(videoCodec, container) &&
<<<<<<< HEAD
                    i.ApplyConditions.All(applyCondition => ConditionProcessor.IsVideoConditionSatisfied(applyCondition, width, height, bitDepth, videoBitrate, videoProfile, videoLevel, videoFramerate, packetLength, timestamp, isAnamorphic, isInterlaced, refFrames, numVideoStreams, numAudioStreams, videoCodecTag, isAvc)));
=======
                    i.ApplyConditions.All(applyCondition => ConditionProcessor.IsVideoConditionSatisfied(applyCondition, width, height, bitDepth, videoBitrate, videoProfile, videoRangeType, videoLevel, videoFramerate, packetLength, timestamp, isAnamorphic, isInterlaced, refFrames, numVideoStreams, numAudioStreams, videoCodecTag, isAvc)));
>>>>>>> 340b11a1
            var isFirstAppliedCodecProfile = true;
            foreach (var i in appliedVideoConditions)
            {
                var transcodingVideoCodecs = ContainerProfile.SplitValue(videoCodec);
                foreach (var transcodingVideoCodec in transcodingVideoCodecs)
                {
                    if (i.ContainsAnyCodec(transcodingVideoCodec, container))
                    {
                        ApplyTranscodingConditions(playlistItem, i.Conditions, transcodingVideoCodec, true, isFirstAppliedCodecProfile);
                        isFirstAppliedCodecProfile = false;
                        continue;
                    }
                }
            }

            // Honor requested max channels
            playlistItem.GlobalMaxAudioChannels = options.MaxAudioChannels;

            int audioBitrate = GetAudioBitrate(options.GetMaxBitrate(false) ?? 0, playlistItem.TargetAudioCodec, audioStream, playlistItem);
            playlistItem.AudioBitrate = Math.Min(playlistItem.AudioBitrate ?? audioBitrate, audioBitrate);

            bool? isSecondaryAudio = audioStream == null ? null : item.IsSecondaryAudio(audioStream);
            int? inputAudioBitrate = audioStream == null ? null : audioStream.BitRate;
            int? audioChannels = audioStream == null ? null : audioStream.Channels;
            string audioProfile = audioStream == null ? null : audioStream.Profile;
            int? inputAudioSampleRate = audioStream == null ? null : audioStream.SampleRate;
            int? inputAudioBitDepth = audioStream == null ? null : audioStream.BitDepth;

            var appliedAudioConditions = options.Profile.CodecProfiles
                .Where(i => i.Type == CodecType.VideoAudio &&
                    i.ContainsAnyCodec(audioCodec, container) &&
                    i.ApplyConditions.All(applyCondition => ConditionProcessor.IsVideoAudioConditionSatisfied(applyCondition, audioChannels, inputAudioBitrate, inputAudioSampleRate, inputAudioBitDepth, audioProfile, isSecondaryAudio)));
            isFirstAppliedCodecProfile = true;
            foreach (var i in appliedAudioConditions)
            {
                var transcodingAudioCodecs = ContainerProfile.SplitValue(audioCodec);
                foreach (var transcodingAudioCodec in transcodingAudioCodecs)
                {
                    if (i.ContainsAnyCodec(transcodingAudioCodec, container))
                    {
                        ApplyTranscodingConditions(playlistItem, i.Conditions, transcodingAudioCodec, true, isFirstAppliedCodecProfile);
                        isFirstAppliedCodecProfile = false;
                        break;
                    }
                }
            }

            var maxBitrateSetting = options.GetMaxBitrate(false);
            // Honor max rate
            if (maxBitrateSetting.HasValue)
            {
                var availableBitrateForVideo = maxBitrateSetting.Value;

                if (playlistItem.AudioBitrate.HasValue)
                {
                    availableBitrateForVideo -= playlistItem.AudioBitrate.Value;
                }

                // Make sure the video bitrate is lower than bitrate settings but at least 64k
                // Don't use Math.Clamp as availableBitrateForVideo can be lower then 64k.
                var currentValue = playlistItem.VideoBitrate ?? availableBitrateForVideo;
                playlistItem.VideoBitrate = Math.Max(Math.Min(availableBitrateForVideo, currentValue), 64_000);
            }

            _logger.LogDebug(
                "Transcode Result for Profile: {Profile}, Path: {Path}, PlayMethod: {PlayMethod}, AudioStreamIndex: {AudioStreamIndex}, SubtitleStreamIndex: {SubtitleStreamIndex}, Reasons: {TranscodeReason}",
                options.Profile?.Name ?? "Anonymous Profile",
                item.Path ?? "Unknown path",
                playlistItem?.PlayMethod,
                audioStream?.Index,
                playlistItem?.SubtitleStreamIndex,
                playlistItem?.TranscodeReasons);
        }

        private static int GetDefaultAudioBitrate(string audioCodec, int? audioChannels)
        {
            if (!string.IsNullOrEmpty(audioCodec))
            {
                // Default to a higher bitrate for stream copy
                if (string.Equals(audioCodec, "aac", StringComparison.OrdinalIgnoreCase)
                    || string.Equals(audioCodec, "mp3", StringComparison.OrdinalIgnoreCase)
                    || string.Equals(audioCodec, "ac3", StringComparison.OrdinalIgnoreCase)
                    || string.Equals(audioCodec, "eac3", StringComparison.OrdinalIgnoreCase))
                {
                    if ((audioChannels ?? 0) < 2)
                    {
                        return 128000;
                    }

                    return (audioChannels ?? 0) >= 6 ? 640000 : 384000;
                }

                if (string.Equals(audioCodec, "flac", StringComparison.OrdinalIgnoreCase)
                    || string.Equals(audioCodec, "alac", StringComparison.OrdinalIgnoreCase))
                {
                    if ((audioChannels ?? 0) < 2)
                    {
                        return 768000;
                    }

                    return (audioChannels ?? 0) >= 6 ? 3584000 : 1536000;
                }
            }

            return 192000;
        }

        private static int GetAudioBitrate(long maxTotalBitrate, string[] targetAudioCodecs, MediaStream audioStream, StreamInfo item)
        {
            string targetAudioCodec = targetAudioCodecs.Length == 0 ? null : targetAudioCodecs[0];

            int? targetAudioChannels = item.GetTargetAudioChannels(targetAudioCodec);

            int defaultBitrate;
            int encoderAudioBitrateLimit = int.MaxValue;

            if (audioStream == null)
            {
                defaultBitrate = 192000;
            }
            else
            {
                if (targetAudioChannels.HasValue
                    && audioStream.Channels.HasValue
                    && audioStream.Channels.Value > targetAudioChannels.Value)
                {
                    // Reduce the bitrate if we're downmixing.
                    defaultBitrate = GetDefaultAudioBitrate(targetAudioCodec, targetAudioChannels);
                }
                else if (targetAudioChannels.HasValue
                         && audioStream.Channels.HasValue
                         && audioStream.Channels.Value <= targetAudioChannels.Value
                         && !string.IsNullOrEmpty(audioStream.Codec)
                         && targetAudioCodecs != null
                         && targetAudioCodecs.Length > 0
                         && !Array.Exists(targetAudioCodecs, elem => string.Equals(audioStream.Codec, elem, StringComparison.OrdinalIgnoreCase)))
                {
                    // Shift the bitrate if we're transcoding to a different audio codec.
                    defaultBitrate = GetDefaultAudioBitrate(targetAudioCodec, audioStream.Channels.Value);
                }
                else
                {
                    defaultBitrate = audioStream.BitRate ?? GetDefaultAudioBitrate(targetAudioCodec, targetAudioChannels);
                }

                // Seeing webm encoding failures when source has 1 audio channel and 22k bitrate.
                // Any attempts to transcode over 64k will fail
                if (audioStream.Channels == 1
                    && (audioStream.BitRate ?? 0) < 64000)
                {
                    encoderAudioBitrateLimit = 64000;
                }
            }

            if (maxTotalBitrate > 0)
            {
                defaultBitrate = Math.Min(GetMaxAudioBitrateForTotalBitrate(maxTotalBitrate), defaultBitrate);
            }

            return Math.Min(defaultBitrate, encoderAudioBitrateLimit);
        }

        private static int GetMaxAudioBitrateForTotalBitrate(long totalBitrate)
        {
            if (totalBitrate <= 640000)
            {
                return 128000;
            }
            else if (totalBitrate <= 2000000)
            {
                return 384000;
            }
            else if (totalBitrate <= 3000000)
            {
                return 448000;
            }
            else if (totalBitrate <= 4000000)
            {
                return 640000;
            }
            else if (totalBitrate <= 5000000)
            {
                return 768000;
            }
            else if (totalBitrate <= 10000000)
            {
                return 1536000;
            }
            else if (totalBitrate <= 15000000)
            {
                return 2304000;
            }
            else if (totalBitrate <= 20000000)
            {
                return 3584000;
            }

            return 7168000;
        }

        private (DirectPlayProfile Profile, PlayMethod? PlayMethod, int? AudioStreamIndex, TranscodeReason TranscodeReasons) GetVideoDirectPlayProfile(
            VideoOptions options,
            MediaSourceInfo mediaSource,
            MediaStream videoStream,
            MediaStream audioStream,
            IEnumerable<MediaStream> candidateAudioStreams,
            MediaStream subtitleStream,
            bool isEligibleForDirectPlay,
            bool isEligibleForDirectStream)
        {
            if (options.ForceDirectPlay)
            {
                return (null, PlayMethod.DirectPlay, audioStream?.Index, 0);
            }

            if (options.ForceDirectStream)
            {
                return (null, PlayMethod.DirectStream, audioStream?.Index, 0);
            }

            DeviceProfile profile = options.Profile;
            string container = mediaSource.Container;

            // Video
            int? width = videoStream?.Width;
            int? height = videoStream?.Height;
            int? bitDepth = videoStream?.BitDepth;
            int? videoBitrate = videoStream?.BitRate;
            double? videoLevel = videoStream?.Level;
            string videoProfile = videoStream?.Profile;
            string videoRangeType = videoStream?.VideoRangeType;
            float videoFramerate = videoStream == null ? 0 : videoStream.AverageFrameRate ?? videoStream.AverageFrameRate ?? 0;
            bool? isAnamorphic = videoStream?.IsAnamorphic;
            bool? isInterlaced = videoStream?.IsInterlaced;
            string videoCodecTag = videoStream?.CodecTag;
            bool? isAvc = videoStream?.IsAVC;
            // Audio
            var defaultLanguage = audioStream?.Language ?? string.Empty;
            var defaultMarked = audioStream?.IsDefault ?? false;

            TransportStreamTimestamp? timestamp = videoStream == null ? TransportStreamTimestamp.None : mediaSource.Timestamp;
            int? packetLength = videoStream?.PacketLength;
            int? refFrames = videoStream?.RefFrames;

            int? numAudioStreams = mediaSource.GetStreamCount(MediaStreamType.Audio);
            int? numVideoStreams = mediaSource.GetStreamCount(MediaStreamType.Video);

            var checkVideoConditions = (ProfileCondition[] conditions) =>
                conditions.Where(applyCondition => !ConditionProcessor.IsVideoConditionSatisfied(applyCondition, width, height, bitDepth, videoBitrate, videoProfile, videoRangeType, videoLevel, videoFramerate, packetLength, timestamp, isAnamorphic, isInterlaced, refFrames, numVideoStreams, numAudioStreams, videoCodecTag, isAvc));

            // Check container conditions
            var containerProfileReasons = AggregateFailureConditions(
                mediaSource,
                profile,
                "VideoCodecProfile",
                profile.ContainerProfiles
                    .Where(containerProfile => containerProfile.Type == DlnaProfileType.Video && containerProfile.ContainsContainer(container))
                    .SelectMany(containerProfile => checkVideoConditions(containerProfile.Conditions)));

            // Check video conditions
            var videoCodecProfileReasons = AggregateFailureConditions(
                mediaSource,
                profile,
                "VideoCodecProfile",
                profile.CodecProfiles
                    .Where(codecProfile => codecProfile.Type == CodecType.Video && codecProfile.ContainsAnyCodec(videoStream?.Codec, container) &&
                        !checkVideoConditions(codecProfile.ApplyConditions).Any())
                    .SelectMany(codecProfile => checkVideoConditions(codecProfile.Conditions)));

            // Check audiocandidates profile conditions
            var audioStreamMatches = candidateAudioStreams.ToDictionary(s => s, audioStream => CheckVideoAudioStreamDirectPlay(options, mediaSource, container, audioStream, defaultLanguage, defaultMarked));

            TranscodeReason subtitleProfileReasons = 0;
            if (subtitleStream != null)
            {
                var subtitleProfile = GetSubtitleProfile(mediaSource, subtitleStream, options.Profile.SubtitleProfiles, PlayMethod.DirectPlay, _transcoderSupport, container, null);

                if (subtitleProfile.Method != SubtitleDeliveryMethod.Drop
                    && subtitleProfile.Method != SubtitleDeliveryMethod.External
                    && subtitleProfile.Method != SubtitleDeliveryMethod.Embed)
                {
                    _logger.LogDebug("Not eligible for {0} due to unsupported subtitles", PlayMethod.DirectPlay);
                    subtitleProfileReasons |= TranscodeReason.SubtitleCodecNotSupported;
                }
            }

            var rankings = new[] { VideoReasons, AudioReasons, ContainerReasons };
            var rank = (ref TranscodeReason a) =>
                {
                    var index = 1;
                    foreach (var flag in rankings)
                    {
                        var reason = a & flag;
                        if (reason != 0)
                        {
                            a = reason;
                            return index;
                        }

                        index++;
                    }

                    return index;
                };

            // Check DirectPlay profiles to see if it can be direct played
            var analyzedProfiles = profile.DirectPlayProfiles
                .Where(directPlayProfile => directPlayProfile.Type == DlnaProfileType.Video)
                .Select((directPlayProfile, order) =>
                {
                    TranscodeReason directPlayProfileReasons = 0;
                    TranscodeReason audioCodecProfileReasons = 0;

                    // Check container type
                    if (!directPlayProfile.SupportsContainer(container))
                    {
                        directPlayProfileReasons |= TranscodeReason.ContainerNotSupported;
                    }

                    // Check video codec
                    string videoCodec = videoStream?.Codec;
                    if (!directPlayProfile.SupportsVideoCodec(videoCodec))
                    {
                        directPlayProfileReasons |= TranscodeReason.VideoCodecNotSupported;
                    }

                    // Check audio codec
                    var selectedAudioStream = candidateAudioStreams.FirstOrDefault(audioStream => directPlayProfile.SupportsAudioCodec(audioStream.Codec));
                    if (selectedAudioStream == null)
                    {
                        directPlayProfileReasons |= TranscodeReason.AudioCodecNotSupported;
                    }
                    else
                    {
                        audioCodecProfileReasons = audioStreamMatches.GetValueOrDefault(selectedAudioStream);
                    }

                    var failureReasons = directPlayProfileReasons | containerProfileReasons | subtitleProfileReasons;

                    if ((failureReasons & TranscodeReason.VideoCodecNotSupported) == 0)
                    {
                        failureReasons |= videoCodecProfileReasons;
                    }

                    if ((failureReasons & TranscodeReason.AudioCodecNotSupported) == 0)
                    {
                        failureReasons |= audioCodecProfileReasons;
                    }

                    var directStreamFailureReasons = failureReasons & (~DirectStreamReasons);

                    PlayMethod? playMethod = null;
                    if (failureReasons == 0 && isEligibleForDirectPlay && mediaSource.SupportsDirectPlay)
                    {
                        playMethod = PlayMethod.DirectPlay;
                    }
                    else if (directStreamFailureReasons == 0 && isEligibleForDirectStream && mediaSource.SupportsDirectStream && directPlayProfile != null)
                    {
                        playMethod = PlayMethod.DirectStream;
                    }

                    var ranked = rank(ref failureReasons);
                    return (Result: (Profile: directPlayProfile, PlayMethod: playMethod, AudioStreamIndex: selectedAudioStream?.Index, TranscodeReason: failureReasons), Order: order, Rank: ranked);
                })
                .OrderByDescending(analysis => analysis.Result.PlayMethod)
                .ThenByDescending(analysis => analysis.Rank)
                .ThenBy(analysis => analysis.Order)
                .ToArray()
                .ToLookup(analysis => analysis.Result.PlayMethod != null);

            var profileMatch = analyzedProfiles[true]
                .Select(analysis => analysis.Result)
                .FirstOrDefault();
            if (profileMatch.Profile != null)
            {
                return profileMatch;
            }

            var failureReasons = analyzedProfiles[false].Select(analysis => analysis.Result).FirstOrDefault().TranscodeReason;
            if (failureReasons == 0)
            {
                failureReasons = TranscodeReason.DirectPlayError;
            }

            return (Profile: null, PlayMethod: null, AudioStreamIndex: null, TranscodeReasons: failureReasons);
        }

        private TranscodeReason CheckVideoAudioStreamDirectPlay(VideoOptions options, MediaSourceInfo mediaSource, string container, MediaStream audioStream, string language, bool isDefault)
        {
            var profile = options.Profile;
            var audioFailureConditions = GetProfileConditionsForVideoAudio(profile.CodecProfiles, container, audioStream.Codec, audioStream.Channels, audioStream.BitRate, audioStream.SampleRate, audioStream.BitDepth, audioStream.Profile, !audioStream.IsDefault);

            var audioStreamFailureReasons = AggregateFailureConditions(mediaSource, profile, "VideoAudioCodecProfile", audioFailureConditions);
            if (audioStream?.IsExternal == true)
            {
                audioStreamFailureReasons |= TranscodeReason.AudioIsExternal;
            }

            return audioStreamFailureReasons;
        }

        private TranscodeReason AggregateFailureConditions(MediaSourceInfo mediaSource, DeviceProfile profile, string type, IEnumerable<ProfileCondition> conditions)
        {
            return conditions.Aggregate<ProfileCondition, TranscodeReason>(0, (reasons, i) =>
            {
                LogConditionFailure(profile, type, i, mediaSource);
                var transcodeReasons = GetTranscodeReasonForFailedCondition(i);
                return reasons | transcodeReasons;
            });
        }

        private void LogConditionFailure(DeviceProfile profile, string type, ProfileCondition condition, MediaSourceInfo mediaSource)
        {
            _logger.LogDebug(
                "Profile: {0}, DirectPlay=false. Reason={1}.{2} Condition: {3}. ConditionValue: {4}. IsRequired: {5}. Path: {6}",
                type,
                profile.Name ?? "Unknown Profile",
                condition.Property,
                condition.Condition,
                condition.Value ?? string.Empty,
                condition.IsRequired,
                mediaSource.Path ?? "Unknown path");
        }

        private TranscodeReason IsBitrateEligibleForDirectPlayback(
            MediaSourceInfo item,
            long maxBitrate,
            VideoOptions options,
            PlayMethod playMethod)
        {
            bool result = IsItemBitrateEligibleForDirectPlayback(item, maxBitrate, playMethod);
            if (!result)
            {
                return TranscodeReason.ContainerBitrateExceedsLimit;
            }
            else
            {
                return 0;
            }
        }

        public static SubtitleProfile GetSubtitleProfile(
            MediaSourceInfo mediaSource,
            MediaStream subtitleStream,
            SubtitleProfile[] subtitleProfiles,
            PlayMethod playMethod,
            ITranscoderSupport transcoderSupport,
            string outputContainer,
            string transcodingSubProtocol)
        {
            if (!subtitleStream.IsExternal && (playMethod != PlayMethod.Transcode || !string.Equals(transcodingSubProtocol, "hls", StringComparison.OrdinalIgnoreCase)))
            {
                // Look for supported embedded subs of the same format
                foreach (var profile in subtitleProfiles)
                {
                    if (!profile.SupportsLanguage(subtitleStream.Language))
                    {
                        continue;
                    }

                    if (profile.Method != SubtitleDeliveryMethod.Embed)
                    {
                        continue;
                    }

                    if (!ContainerProfile.ContainsContainer(profile.Container, outputContainer))
                    {
                        continue;
                    }

                    if (playMethod == PlayMethod.Transcode && !IsSubtitleEmbedSupported(outputContainer))
                    {
                        continue;
                    }

                    if (subtitleStream.IsTextSubtitleStream == MediaStream.IsTextFormat(profile.Format) && string.Equals(profile.Format, subtitleStream.Codec, StringComparison.OrdinalIgnoreCase))
                    {
                        return profile;
                    }
                }

                // Look for supported embedded subs of a convertible format
                foreach (var profile in subtitleProfiles)
                {
                    if (!profile.SupportsLanguage(subtitleStream.Language))
                    {
                        continue;
                    }

                    if (profile.Method != SubtitleDeliveryMethod.Embed)
                    {
                        continue;
                    }

                    if (!ContainerProfile.ContainsContainer(profile.Container, outputContainer))
                    {
                        continue;
                    }

                    if (playMethod == PlayMethod.Transcode && !IsSubtitleEmbedSupported(outputContainer))
                    {
                        continue;
                    }

                    if (subtitleStream.IsTextSubtitleStream && subtitleStream.SupportsSubtitleConversionTo(profile.Format))
                    {
                        return profile;
                    }
                }
            }

            // Look for an external or hls profile that matches the stream type (text/graphical) and doesn't require conversion
            return GetExternalSubtitleProfile(mediaSource, subtitleStream, subtitleProfiles, playMethod, transcoderSupport, false) ??
                GetExternalSubtitleProfile(mediaSource, subtitleStream, subtitleProfiles, playMethod, transcoderSupport, true) ??
                new SubtitleProfile
                {
                    Method = SubtitleDeliveryMethod.Encode,
                    Format = subtitleStream.Codec
                };
        }

        private static bool IsSubtitleEmbedSupported(string transcodingContainer)
        {
            if (!string.IsNullOrEmpty(transcodingContainer))
            {
                string[] normalizedContainers = ContainerProfile.SplitValue(transcodingContainer);

                if (ContainerProfile.ContainsContainer(normalizedContainers, "ts")
                    || ContainerProfile.ContainsContainer(normalizedContainers, "mpegts")
                    || ContainerProfile.ContainsContainer(normalizedContainers, "mp4"))
                {
                    return false;
                }
                else if (ContainerProfile.ContainsContainer(normalizedContainers, "mkv")
                    || ContainerProfile.ContainsContainer(normalizedContainers, "matroska"))
                {
                    return true;
                }
            }

            return false;
        }

        private static SubtitleProfile GetExternalSubtitleProfile(MediaSourceInfo mediaSource, MediaStream subtitleStream, SubtitleProfile[] subtitleProfiles, PlayMethod playMethod, ITranscoderSupport transcoderSupport, bool allowConversion)
        {
            foreach (var profile in subtitleProfiles)
            {
                if (profile.Method != SubtitleDeliveryMethod.External && profile.Method != SubtitleDeliveryMethod.Hls)
                {
                    continue;
                }

                if (profile.Method == SubtitleDeliveryMethod.Hls && playMethod != PlayMethod.Transcode)
                {
                    continue;
                }

                if (!profile.SupportsLanguage(subtitleStream.Language))
                {
                    continue;
                }

                if (!subtitleStream.IsExternal && !transcoderSupport.CanExtractSubtitles(subtitleStream.Codec))
                {
                    continue;
                }

                if ((profile.Method == SubtitleDeliveryMethod.External && subtitleStream.IsTextSubtitleStream == MediaStream.IsTextFormat(profile.Format)) ||
                    (profile.Method == SubtitleDeliveryMethod.Hls && subtitleStream.IsTextSubtitleStream))
                {
                    bool requiresConversion = !string.Equals(subtitleStream.Codec, profile.Format, StringComparison.OrdinalIgnoreCase);

                    if (!requiresConversion)
                    {
                        return profile;
                    }

                    if (!allowConversion)
                    {
                        continue;
                    }

                    // TODO: Build this into subtitleStream.SupportsExternalStream
                    if (mediaSource.IsInfiniteStream)
                    {
                        continue;
                    }

                    if (subtitleStream.IsTextSubtitleStream && subtitleStream.SupportsExternalStream && subtitleStream.SupportsSubtitleConversionTo(profile.Format))
                    {
                        return profile;
                    }
                }
            }

            return null;
        }

        private bool IsItemBitrateEligibleForDirectPlayback(MediaSourceInfo item, long maxBitrate, PlayMethod playMethod)
        {
            // Don't restrict by bitrate if coming from an external domain
            if (item.IsRemote)
            {
                return true;
            }

            long requestedMaxBitrate = maxBitrate > 0 ? maxBitrate : 1000000;

            // If we don't know the bitrate, then force a transcode if requested max bitrate is under 40 mbps
            int itemBitrate = item.Bitrate ?? 40000000;

            if (itemBitrate > requestedMaxBitrate)
            {
                _logger.LogDebug(
                    "Bitrate exceeds {PlayBackMethod} limit: media bitrate: {MediaBitrate}, max bitrate: {MaxBitrate}",
                    playMethod,
                    itemBitrate,
                    requestedMaxBitrate);
                return false;
            }

            return true;
        }

        private static void ValidateInput(VideoOptions options)
        {
            ValidateAudioInput(options);

            if (options.AudioStreamIndex.HasValue && string.IsNullOrEmpty(options.MediaSourceId))
            {
                throw new ArgumentException("MediaSourceId is required when a specific audio stream is requested");
            }

            if (options.SubtitleStreamIndex.HasValue && string.IsNullOrEmpty(options.MediaSourceId))
            {
                throw new ArgumentException("MediaSourceId is required when a specific subtitle stream is requested");
            }
        }

        private static void ValidateAudioInput(AudioOptions options)
        {
            if (options.ItemId.Equals(default))
            {
                throw new ArgumentException("ItemId is required");
            }

            if (string.IsNullOrEmpty(options.DeviceId))
            {
                throw new ArgumentException("DeviceId is required");
            }

            if (options.Profile == null)
            {
                throw new ArgumentException("Profile is required");
            }

            if (options.MediaSources == null)
            {
                throw new ArgumentException("MediaSources is required");
            }
        }

        private static IEnumerable<ProfileCondition> GetProfileConditionsForVideoAudio(
            IEnumerable<CodecProfile> codecProfiles,
            string container,
            string codec,
            int? audioChannels,
            int? audioBitrate,
            int? audioSampleRate,
            int? audioBitDepth,
            string audioProfile,
            bool? isSecondaryAudio)
        {
            return codecProfiles
                .Where(profile => profile.Type == CodecType.VideoAudio && profile.ContainsAnyCodec(codec, container) &&
                    profile.ApplyConditions.All(applyCondition => ConditionProcessor.IsVideoAudioConditionSatisfied(applyCondition, audioChannels, audioBitrate, audioSampleRate, audioBitDepth, audioProfile, isSecondaryAudio)))
                .SelectMany(profile => profile.Conditions)
                .Where(condition => !ConditionProcessor.IsVideoAudioConditionSatisfied(condition, audioChannels, audioBitrate, audioSampleRate, audioBitDepth, audioProfile, isSecondaryAudio));
        }

        private static IEnumerable<ProfileCondition> GetProfileConditionsForAudio(
            IEnumerable<CodecProfile> codecProfiles,
            string container,
            string codec,
            int? audioChannels,
            int? audioBitrate,
            int? audioSampleRate,
            int? audioBitDepth,
            bool checkConditions)
        {
            var conditions = codecProfiles
                .Where(profile => profile.Type == CodecType.Audio && profile.ContainsAnyCodec(codec, container) &&
                    profile.ApplyConditions.All(applyCondition => ConditionProcessor.IsAudioConditionSatisfied(applyCondition, audioChannels, audioBitrate, audioSampleRate, audioBitDepth)))
                .SelectMany(profile => profile.Conditions);

            if (!checkConditions)
            {
                return conditions;
            }

            return conditions.Where(condition => !ConditionProcessor.IsAudioConditionSatisfied(condition, audioChannels, audioBitrate, audioSampleRate, audioBitDepth));
        }

        private void ApplyTranscodingConditions(StreamInfo item, IEnumerable<ProfileCondition> conditions, string qualifier, bool enableQualifiedConditions, bool enableNonQualifiedConditions)
        {
            foreach (ProfileCondition condition in conditions)
            {
                string value = condition.Value;

                if (string.IsNullOrEmpty(value))
                {
                    continue;
                }

                // No way to express this
                if (condition.Condition == ProfileConditionType.GreaterThanEqual)
                {
                    continue;
                }

                switch (condition.Property)
                {
                    case ProfileConditionValue.AudioBitrate:
                        {
                            if (!enableNonQualifiedConditions)
                            {
                                continue;
                            }

                            if (int.TryParse(value, NumberStyles.Any, CultureInfo.InvariantCulture, out var num))
                            {
                                if (condition.Condition == ProfileConditionType.Equals)
                                {
                                    item.AudioBitrate = num;
                                }
                                else if (condition.Condition == ProfileConditionType.LessThanEqual)
                                {
                                    item.AudioBitrate = Math.Min(num, item.AudioBitrate ?? num);
                                }
                                else if (condition.Condition == ProfileConditionType.GreaterThanEqual)
                                {
                                    item.AudioBitrate = Math.Max(num, item.AudioBitrate ?? num);
                                }
                            }

                            break;
                        }

                    case ProfileConditionValue.AudioSampleRate:
                        {
                            if (!enableNonQualifiedConditions)
                            {
                                continue;
                            }

                            if (int.TryParse(value, NumberStyles.Any, CultureInfo.InvariantCulture, out var num))
                            {
                                if (condition.Condition == ProfileConditionType.Equals)
                                {
                                    item.AudioSampleRate = num;
                                }
                                else if (condition.Condition == ProfileConditionType.LessThanEqual)
                                {
                                    item.AudioSampleRate = Math.Min(num, item.AudioSampleRate ?? num);
                                }
                                else if (condition.Condition == ProfileConditionType.GreaterThanEqual)
                                {
                                    item.AudioSampleRate = Math.Max(num, item.AudioSampleRate ?? num);
                                }
                            }

                            break;
                        }

                    case ProfileConditionValue.AudioChannels:
                        {
                            if (string.IsNullOrEmpty(qualifier))
                            {
                                if (!enableNonQualifiedConditions)
                                {
                                    continue;
                                }
                            }
                            else
                            {
                                if (!enableQualifiedConditions)
                                {
                                    continue;
                                }
                            }

                            if (int.TryParse(value, NumberStyles.Any, CultureInfo.InvariantCulture, out var num))
                            {
                                if (condition.Condition == ProfileConditionType.Equals)
                                {
                                    item.SetOption(qualifier, "audiochannels", num.ToString(CultureInfo.InvariantCulture));
                                }
                                else if (condition.Condition == ProfileConditionType.LessThanEqual)
                                {
                                    item.SetOption(qualifier, "audiochannels", Math.Min(num, item.GetTargetAudioChannels(qualifier) ?? num).ToString(CultureInfo.InvariantCulture));
                                }
                                else if (condition.Condition == ProfileConditionType.GreaterThanEqual)
                                {
                                    item.SetOption(qualifier, "audiochannels", Math.Max(num, item.GetTargetAudioChannels(qualifier) ?? num).ToString(CultureInfo.InvariantCulture));
                                }
                            }

                            break;
                        }

                    case ProfileConditionValue.IsAvc:
                        {
                            if (!enableNonQualifiedConditions)
                            {
                                continue;
                            }

                            if (bool.TryParse(value, out var isAvc))
                            {
                                if (isAvc && condition.Condition == ProfileConditionType.Equals)
                                {
                                    item.RequireAvc = true;
                                }
                                else if (!isAvc && condition.Condition == ProfileConditionType.NotEquals)
                                {
                                    item.RequireAvc = true;
                                }
                            }

                            break;
                        }

                    case ProfileConditionValue.IsAnamorphic:
                        {
                            if (!enableNonQualifiedConditions)
                            {
                                continue;
                            }

                            if (bool.TryParse(value, out var isAnamorphic))
                            {
                                if (isAnamorphic && condition.Condition == ProfileConditionType.Equals)
                                {
                                    item.RequireNonAnamorphic = true;
                                }
                                else if (!isAnamorphic && condition.Condition == ProfileConditionType.NotEquals)
                                {
                                    item.RequireNonAnamorphic = true;
                                }
                            }

                            break;
                        }

                    case ProfileConditionValue.IsInterlaced:
                        {
                            if (string.IsNullOrEmpty(qualifier))
                            {
                                if (!enableNonQualifiedConditions)
                                {
                                    continue;
                                }
                            }
                            else
                            {
                                if (!enableQualifiedConditions)
                                {
                                    continue;
                                }
                            }

                            if (bool.TryParse(value, out var isInterlaced))
                            {
                                if (!isInterlaced && condition.Condition == ProfileConditionType.Equals)
                                {
                                    item.SetOption(qualifier, "deinterlace", "true");
                                }
                                else if (isInterlaced && condition.Condition == ProfileConditionType.NotEquals)
                                {
                                    item.SetOption(qualifier, "deinterlace", "true");
                                }
                            }

                            break;
                        }

                    case ProfileConditionValue.AudioProfile:
                    case ProfileConditionValue.Has64BitOffsets:
                    case ProfileConditionValue.PacketLength:
                    case ProfileConditionValue.NumAudioStreams:
                    case ProfileConditionValue.NumVideoStreams:
                    case ProfileConditionValue.IsSecondaryAudio:
                    case ProfileConditionValue.VideoTimestamp:
                        {
                            // Not supported yet
                            break;
                        }

                    case ProfileConditionValue.RefFrames:
                        {
                            if (string.IsNullOrEmpty(qualifier))
                            {
                                if (!enableNonQualifiedConditions)
                                {
                                    continue;
                                }
                            }
                            else
                            {
                                if (!enableQualifiedConditions)
                                {
                                    continue;
                                }
                            }

                            if (int.TryParse(value, NumberStyles.Any, CultureInfo.InvariantCulture, out var num))
                            {
                                if (condition.Condition == ProfileConditionType.Equals)
                                {
                                    item.SetOption(qualifier, "maxrefframes", num.ToString(CultureInfo.InvariantCulture));
                                }
                                else if (condition.Condition == ProfileConditionType.LessThanEqual)
                                {
                                    item.SetOption(qualifier, "maxrefframes", Math.Min(num, item.GetTargetRefFrames(qualifier) ?? num).ToString(CultureInfo.InvariantCulture));
                                }
                                else if (condition.Condition == ProfileConditionType.GreaterThanEqual)
                                {
                                    item.SetOption(qualifier, "maxrefframes", Math.Max(num, item.GetTargetRefFrames(qualifier) ?? num).ToString(CultureInfo.InvariantCulture));
                                }
                            }

                            break;
                        }

                    case ProfileConditionValue.VideoBitDepth:
                        {
                            if (string.IsNullOrEmpty(qualifier))
                            {
                                if (!enableNonQualifiedConditions)
                                {
                                    continue;
                                }
                            }
                            else
                            {
                                if (!enableQualifiedConditions)
                                {
                                    continue;
                                }
                            }

                            if (int.TryParse(value, NumberStyles.Any, CultureInfo.InvariantCulture, out var num))
                            {
                                if (condition.Condition == ProfileConditionType.Equals)
                                {
                                    item.SetOption(qualifier, "videobitdepth", num.ToString(CultureInfo.InvariantCulture));
                                }
                                else if (condition.Condition == ProfileConditionType.LessThanEqual)
                                {
                                    item.SetOption(qualifier, "videobitdepth", Math.Min(num, item.GetTargetVideoBitDepth(qualifier) ?? num).ToString(CultureInfo.InvariantCulture));
                                }
                                else if (condition.Condition == ProfileConditionType.GreaterThanEqual)
                                {
                                    item.SetOption(qualifier, "videobitdepth", Math.Max(num, item.GetTargetVideoBitDepth(qualifier) ?? num).ToString(CultureInfo.InvariantCulture));
                                }
                            }

                            break;
                        }

                    case ProfileConditionValue.VideoProfile:
                        {
                            if (string.IsNullOrEmpty(qualifier))
                            {
                                continue;
                            }

                            // change from split by | to comma
                            // strip spaces to avoid having to encode
                            var values = value
                                .Split('|', StringSplitOptions.RemoveEmptyEntries);

                            if (condition.Condition == ProfileConditionType.Equals)
                            {
                                item.SetOption(qualifier, "profile", string.Join(',', values));
                            }
                            else if (condition.Condition == ProfileConditionType.EqualsAny)
                            {
                                var currentValue = item.GetOption(qualifier, "profile");
                                if (!string.IsNullOrEmpty(currentValue) && values.Any(value => value == currentValue))
                                {
                                    item.SetOption(qualifier, "profile", currentValue);
                                }
                                else
                                {
                                    item.SetOption(qualifier, "profile", string.Join(',', values));
                                }
                            }

                            break;
                        }

                    case ProfileConditionValue.VideoRangeType:
                        {
                            if (string.IsNullOrEmpty(qualifier))
                            {
                                continue;
                            }

                            // change from split by | to comma
                            // strip spaces to avoid having to encode
                            var values = value
                                .Split('|', StringSplitOptions.RemoveEmptyEntries | StringSplitOptions.TrimEntries);

                            if (condition.Condition == ProfileConditionType.Equals)
                            {
                                item.SetOption(qualifier, "rangetype", string.Join(',', values));
                            }
                            else if (condition.Condition == ProfileConditionType.EqualsAny)
                            {
                                var currentValue = item.GetOption(qualifier, "rangetype");
                                if (!string.IsNullOrEmpty(currentValue) && values.Any(v => string.Equals(v, currentValue, StringComparison.OrdinalIgnoreCase)))
                                {
                                    item.SetOption(qualifier, "rangetype", currentValue);
                                }
                                else
                                {
                                    item.SetOption(qualifier, "rangetype", string.Join(',', values));
                                }
                            }

                            break;
                        }

                    case ProfileConditionValue.Height:
                        {
                            if (!enableNonQualifiedConditions)
                            {
                                continue;
                            }

                            if (int.TryParse(value, NumberStyles.Any, CultureInfo.InvariantCulture, out var num))
                            {
                                if (condition.Condition == ProfileConditionType.Equals)
                                {
                                    item.MaxHeight = num;
                                }
                                else if (condition.Condition == ProfileConditionType.LessThanEqual)
                                {
                                    item.MaxHeight = Math.Min(num, item.MaxHeight ?? num);
                                }
                                else if (condition.Condition == ProfileConditionType.GreaterThanEqual)
                                {
                                    item.MaxHeight = Math.Max(num, item.MaxHeight ?? num);
                                }
                            }

                            break;
                        }

                    case ProfileConditionValue.VideoBitrate:
                        {
                            if (!enableNonQualifiedConditions)
                            {
                                continue;
                            }

                            if (int.TryParse(value, NumberStyles.Any, CultureInfo.InvariantCulture, out var num))
                            {
                                if (condition.Condition == ProfileConditionType.Equals)
                                {
                                    item.VideoBitrate = num;
                                }
                                else if (condition.Condition == ProfileConditionType.LessThanEqual)
                                {
                                    item.VideoBitrate = Math.Min(num, item.VideoBitrate ?? num);
                                }
                                else if (condition.Condition == ProfileConditionType.GreaterThanEqual)
                                {
                                    item.VideoBitrate = Math.Max(num, item.VideoBitrate ?? num);
                                }
                            }

                            break;
                        }

                    case ProfileConditionValue.VideoFramerate:
                        {
                            if (!enableNonQualifiedConditions)
                            {
                                continue;
                            }

                            if (float.TryParse(value, NumberStyles.Any, CultureInfo.InvariantCulture, out var num))
                            {
                                if (condition.Condition == ProfileConditionType.Equals)
                                {
                                    item.MaxFramerate = num;
                                }
                                else if (condition.Condition == ProfileConditionType.LessThanEqual)
                                {
                                    item.MaxFramerate = Math.Min(num, item.MaxFramerate ?? num);
                                }
                                else if (condition.Condition == ProfileConditionType.GreaterThanEqual)
                                {
                                    item.MaxFramerate = Math.Max(num, item.MaxFramerate ?? num);
                                }
                            }

                            break;
                        }

                    case ProfileConditionValue.VideoLevel:
                        {
                            if (string.IsNullOrEmpty(qualifier))
                            {
                                continue;
                            }

                            if (int.TryParse(value, NumberStyles.Any, CultureInfo.InvariantCulture, out var num))
                            {
                                if (condition.Condition == ProfileConditionType.Equals)
                                {
                                    item.SetOption(qualifier, "level", num.ToString(CultureInfo.InvariantCulture));
                                }
                                else if (condition.Condition == ProfileConditionType.LessThanEqual)
                                {
                                    item.SetOption(qualifier, "level", Math.Min(num, item.GetTargetVideoLevel(qualifier) ?? num).ToString(CultureInfo.InvariantCulture));
                                }
                                else if (condition.Condition == ProfileConditionType.GreaterThanEqual)
                                {
                                    item.SetOption(qualifier, "level", Math.Max(num, item.GetTargetVideoLevel(qualifier) ?? num).ToString(CultureInfo.InvariantCulture));
                                }
                            }

                            break;
                        }

                    case ProfileConditionValue.Width:
                        {
                            if (!enableNonQualifiedConditions)
                            {
                                continue;
                            }

                            if (int.TryParse(value, NumberStyles.Any, CultureInfo.InvariantCulture, out var num))
                            {
                                if (condition.Condition == ProfileConditionType.Equals)
                                {
                                    item.MaxWidth = num;
                                }
                                else if (condition.Condition == ProfileConditionType.LessThanEqual)
                                {
                                    item.MaxWidth = Math.Min(num, item.MaxWidth ?? num);
                                }
                                else if (condition.Condition == ProfileConditionType.GreaterThanEqual)
                                {
                                    item.MaxWidth = Math.Max(num, item.MaxWidth ?? num);
                                }
                            }

                            break;
                        }

                    default:
                        break;
                }
            }
        }

        private static bool IsAudioDirectPlaySupported(DirectPlayProfile profile, MediaSourceInfo item, MediaStream audioStream)
        {
            // Check container type
            if (!profile.SupportsContainer(item.Container))
            {
                return false;
            }

            // Check audio codec
            string audioCodec = audioStream?.Codec;
            if (!profile.SupportsAudioCodec(audioCodec))
            {
                return false;
            }

            return true;
        }
    }
}<|MERGE_RESOLUTION|>--- conflicted
+++ resolved
@@ -751,15 +751,9 @@
                         var appliedVideoConditions = options.Profile.CodecProfiles
                             .Where(i => i.Type == CodecType.Video &&
                                 i.ContainsAnyCodec(videoCodec, container) &&
-<<<<<<< HEAD
-                                i.ApplyConditions.All(applyCondition => ConditionProcessor.IsVideoConditionSatisfied(applyCondition, videoStream?.Width, videoStream?.Height, videoStream?.BitDepth, videoStream?.BitRate, videoStream?.Profile, videoStream?.Level, videoFramerate, videoStream?.PacketLength, timestamp, videoStream?.IsAnamorphic, videoStream?.IsInterlaced, videoStream?.RefFrames, numVideoStreams, numAudioStreams, videoStream?.CodecTag, videoStream?.IsAVC)))
-                            .Select(i =>
-                                i.Conditions.All(condition => ConditionProcessor.IsVideoConditionSatisfied(condition, videoStream?.Width, videoStream?.Height, videoStream?.BitDepth, videoStream?.BitRate, videoStream?.Profile, videoStream?.Level, videoFramerate, videoStream?.PacketLength, timestamp, videoStream?.IsAnamorphic, videoStream?.IsInterlaced, videoStream?.RefFrames, numVideoStreams, numAudioStreams, videoStream?.CodecTag, videoStream?.IsAVC)));
-=======
                                 i.ApplyConditions.All(applyCondition => ConditionProcessor.IsVideoConditionSatisfied(applyCondition, videoStream?.Width, videoStream?.Height, videoStream?.BitDepth, videoStream?.BitRate, videoStream?.Profile, videoStream?.VideoRangeType, videoStream?.Level, videoFramerate, videoStream?.PacketLength, timestamp, videoStream?.IsAnamorphic, videoStream?.IsInterlaced, videoStream?.RefFrames, numVideoStreams, numAudioStreams, videoStream?.CodecTag, videoStream?.IsAVC)))
                             .Select(i =>
                                 i.Conditions.All(condition => ConditionProcessor.IsVideoConditionSatisfied(condition, videoStream?.Width, videoStream?.Height, videoStream?.BitDepth, videoStream?.BitRate, videoStream?.Profile, videoStream?.VideoRangeType, videoStream?.Level, videoFramerate, videoStream?.PacketLength, timestamp, videoStream?.IsAnamorphic, videoStream?.IsInterlaced, videoStream?.RefFrames, numVideoStreams, numAudioStreams, videoStream?.CodecTag, videoStream?.IsAVC)));
->>>>>>> 340b11a1
 
                         // An empty appliedVideoConditions means that the codec has no conditions for the current video stream
                         var conditionsSatisfied = appliedVideoConditions.All(satisfied => satisfied);
@@ -860,11 +854,7 @@
             var appliedVideoConditions = options.Profile.CodecProfiles
                 .Where(i => i.Type == CodecType.Video &&
                     i.ContainsAnyCodec(videoCodec, container) &&
-<<<<<<< HEAD
-                    i.ApplyConditions.All(applyCondition => ConditionProcessor.IsVideoConditionSatisfied(applyCondition, width, height, bitDepth, videoBitrate, videoProfile, videoLevel, videoFramerate, packetLength, timestamp, isAnamorphic, isInterlaced, refFrames, numVideoStreams, numAudioStreams, videoCodecTag, isAvc)));
-=======
                     i.ApplyConditions.All(applyCondition => ConditionProcessor.IsVideoConditionSatisfied(applyCondition, width, height, bitDepth, videoBitrate, videoProfile, videoRangeType, videoLevel, videoFramerate, packetLength, timestamp, isAnamorphic, isInterlaced, refFrames, numVideoStreams, numAudioStreams, videoCodecTag, isAvc)));
->>>>>>> 340b11a1
             var isFirstAppliedCodecProfile = true;
             foreach (var i in appliedVideoConditions)
             {
