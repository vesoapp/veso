<h1 align="center">Veso</h1>
<h3 align="center">The Free Software Media System</h3>
<h4 align="center">A Jellyfin Fork with Fixes and Usability in Mind</h4>

<p align="center">
<<<<<<< HEAD
<img alt="Logo Banner" src="https://user-images.githubusercontent.com/1161544/173489550-b48543f5-9aa4-43b8-a604-c1ec4ef248ff.svg?sanitize=true"/>
=======
<img alt="Logo Banner" src="https://raw.githubusercontent.com/jellyfin/jellyfin-ux/master/branding/SVG/banner-logo-solid.svg?sanitize=true"/>
<br/>
<br/>
<a href="https://github.com/jellyfin/jellyfin">
<img alt="GPL 2.0 License" src="https://img.shields.io/github/license/jellyfin/jellyfin.svg"/>
</a>
<a href="https://github.com/jellyfin/jellyfin/releases">
<img alt="Current Release" src="https://img.shields.io/github/release/jellyfin/jellyfin.svg"/>
</a>
<a href="https://translate.jellyfin.org/projects/jellyfin/jellyfin-core/?utm_source=widget">
<img alt="Translation Status" src="https://translate.jellyfin.org/widgets/jellyfin/-/jellyfin-core/svg-badge.svg"/>
</a>
<a href="https://dev.azure.com/jellyfin-project/jellyfin/_build?definitionId=29">
<img alt="Azure Builds" src="https://dev.azure.com/jellyfin-project/jellyfin/_apis/build/status/Jellyfin%20Server"/>
</a>
<a href="https://hub.docker.com/r/jellyfin/jellyfin">
<img alt="Docker Pull Count" src="https://img.shields.io/docker/pulls/jellyfin/jellyfin.svg"/>
</a>
</br>
<a href="https://opencollective.com/jellyfin">
<img alt="Donate" src="https://img.shields.io/opencollective/all/jellyfin.svg?label=backers"/>
</a>
<a href="https://features.jellyfin.org">
<img alt="Submit Feature Requests" src="https://img.shields.io/badge/fider-vote%20on%20features-success.svg"/>
</a>
<a href="https://matrix.to/#/#jellyfinorg:matrix.org">
<img alt="Chat on Matrix" src="https://img.shields.io/matrix/jellyfin:matrix.org.svg?logo=matrix"/>
</a>
<a href="https://www.reddit.com/r/jellyfin">
<img alt="Join our Subreddit" src="https://img.shields.io/badge/reddit-r%2Fjellyfin-%23FF5700.svg"/>
</a>
<a href="https://github.com/jellyfin/jellyfin/releases.atom">
<img alt="Release RSS Feed"" src="https://img.shields.io/badge/rss-releases-ffa500?logo=rss" />
</a>
<a href="https://github.com/jellyfin/jellyfin/commits/master.atom">
<img alt="Master Commits RSS Feed"" src="https://img.shields.io/badge/rss-commits-ffa500?logo=rss" />
</a>
<a href="https://lgtm.com/projects/g/jellyfin/jellyfin/alerts/">
<img alt="Total LGTM alerts" src="https://img.shields.io/lgtm/alerts/g/jellyfin/jellyfin.svg?logo=lgtm&logoWidth=18"/>
</a>
>>>>>>> c9ed27c9
</p>

### docker-compose

```
version: '3.7'
services:
  veso:
    container_name: veso
    environment:
      - TZ=America/New_York
    user: 1000:1000
    volumes:
      - '/dev/dri:/dev/dri'
      - '/path/to/config:/config'
      - '/path/to/cache:/cache'
      - '/path/to/media:/media'
    ports:
      - 8096:8096
      - 8920:8920
    devices:
      - /dev/dri:/dev/dri
    restart: unless-stopped
    image: vesotv/veso:latest
    
```
Join us on discord https://discord.gg/Ce4PmFcX7Y<|MERGE_RESOLUTION|>--- conflicted
+++ resolved
@@ -1,11 +1,9 @@
-<h1 align="center">Veso</h1>
+<h1 align="center">Jellyfin</h1>
 <h3 align="center">The Free Software Media System</h3>
-<h4 align="center">A Jellyfin Fork with Fixes and Usability in Mind</h4>
+
+---
 
 <p align="center">
-<<<<<<< HEAD
-<img alt="Logo Banner" src="https://user-images.githubusercontent.com/1161544/173489550-b48543f5-9aa4-43b8-a604-c1ec4ef248ff.svg?sanitize=true"/>
-=======
 <img alt="Logo Banner" src="https://raw.githubusercontent.com/jellyfin/jellyfin-ux/master/branding/SVG/banner-logo-solid.svg?sanitize=true"/>
 <br/>
 <br/>
@@ -46,31 +44,136 @@
 <a href="https://lgtm.com/projects/g/jellyfin/jellyfin/alerts/">
 <img alt="Total LGTM alerts" src="https://img.shields.io/lgtm/alerts/g/jellyfin/jellyfin.svg?logo=lgtm&logoWidth=18"/>
 </a>
->>>>>>> c9ed27c9
 </p>
 
-### docker-compose
+---
 
+Jellyfin is a Free Software Media System that puts you in control of managing and streaming your media. It is an alternative to the proprietary Emby and Plex, to provide media from a dedicated server to end-user devices via multiple apps. Jellyfin is descended from Emby's 3.5.2 release and ported to the .NET Core framework to enable full cross-platform support. There are no strings attached, no premium licenses or features, and no hidden agendas: just a team who want to build something better and work together to achieve it. We welcome anyone who is interested in joining us in our quest!
+
+For further details, please see [our documentation page](https://docs.jellyfin.org/). To receive the latest updates, get help with Jellyfin, and join the community, please visit [one of our communication channels](https://docs.jellyfin.org/general/getting-help.html). For more information about the project, please see our [about page](https://docs.jellyfin.org/general/about.html).
+
+<strong>Want to get started?</strong><br/>
+Check out our <a href="https://jellyfin.org/downloads">downloads page</a> or our <a href="https://docs.jellyfin.org/general/administration/installing.html">installation guide</a>, then see our <a href="https://docs.jellyfin.org/general/quick-start.html">quick start guide</a>. You can also <a href="https://docs.jellyfin.org/general/administration/building.html">build from source</a>.<br/>
+
+<strong>Something not working right?</strong><br/>
+Open an <a href="https://docs.jellyfin.org/general/contributing/issues.html">Issue</a> on GitHub.<br/>
+
+<strong>Want to contribute?</strong><br/>
+Check out our <a href="https://jellyfin.org/contribute">contributing choose-your-own-adventure</a> to see where you can help, then see our <a href="https://docs.jellyfin.org/general/contributing/index.html">contributing guide</a> and our <a href="https://jellyfin.org/docs/general/community-standards">community standards</a>.<br/>
+
+<strong>New idea or improvement?</strong><br/>
+Check out our <a href="https://features.jellyfin.org/?view=most-wanted">feature request hub</a>.<br/>
+
+<strong>Don't see Jellyfin in your language?</strong><br/>
+Check out our <a href="https://translate.jellyfin.org">Weblate instance</a> to help translate Jellyfin and its subprojects.<br/>
+
+<a href="https://translate.jellyfin.org/engage/jellyfin/?utm_source=widget">
+<img src="https://translate.jellyfin.org/widgets/jellyfin/-/jellyfin-web/multi-auto.svg" alt="Detailed Translation Status"/>
+</a>
+
+---
+
+## Jellyfin Server
+
+This repository contains the code for Jellyfin's backend server. Note that this is only one of many projects under the Jellyfin GitHub [organization](https://github.com/jellyfin/) on GitHub. If you want to contribute, you can start by checking out our [documentation](https://jellyfin.org/docs/general/contributing/index.html) to see what to work on.
+
+## Server Development
+
+These instructions will help you get set up with a local development environment in order to contribute to this repository. Before you start, please be sure to completely read our [guidelines on development contributions](https://jellyfin.org/docs/general/contributing/development.html). Note that this project is supported on all major operating systems except FreeBSD, which is still incompatible.
+
+### Prerequisites
+
+Before the project can be built, you must first install the [.NET 6.0 SDK](https://dotnet.microsoft.com/download/dotnet) on your system.
+
+Instructions to run this project from the command line are included here, but you will also need to install an IDE if you want to debug the server while it is running. Any IDE that supports .NET 6 development will work, but two options are recent versions of [Visual Studio](https://visualstudio.microsoft.com/downloads/) (at least 2022) and [Visual Studio Code](https://code.visualstudio.com/Download).
+
+[ffmpeg](https://github.com/jellyfin/jellyfin-ffmpeg) will also need to be installed.
+
+### Cloning the Repository
+
+After dependencies are installed you will need to clone a local copy of this repository. If you just want to run the server from source you can clone this repository directly, but if you are intending to contribute code changes to the project, you should [set up your own fork](https://jellyfin.org/docs/general/contributing/development.html#set-up-your-copy-of-the-repo) of the repository. The following example shows how you can clone the repository directly over HTTPS.
+
+```bash
+git clone https://github.com/jellyfin/jellyfin.git
 ```
-version: '3.7'
-services:
-  veso:
-    container_name: veso
-    environment:
-      - TZ=America/New_York
-    user: 1000:1000
-    volumes:
-      - '/dev/dri:/dev/dri'
-      - '/path/to/config:/config'
-      - '/path/to/cache:/cache'
-      - '/path/to/media:/media'
-    ports:
-      - 8096:8096
-      - 8920:8920
-    devices:
-      - /dev/dri:/dev/dri
-    restart: unless-stopped
-    image: vesotv/veso:latest
-    
+
+### Installing the Web Client
+
+The server is configured to host the static files required for the [web client](https://github.com/jellyfin/jellyfin-web) in addition to serving the backend by default. Before you can run the server, you will need to get a copy of the web client since they are not included in this repository directly.
+
+Note that it is also possible to [host the web client separately](#hosting-the-web-client-separately) from the web server with some additional configuration, in which case you can skip this step.
+
+There are three options to get the files for the web client.
+
+1. Download one of the finished builds from the [Azure DevOps pipeline](https://dev.azure.com/jellyfin-project/jellyfin/_build?definitionId=27). You can download the build for a specific release by looking at the [branches tab](https://dev.azure.com/jellyfin-project/jellyfin/_build?definitionId=27&_a=summary&repositoryFilter=6&view=branches) of the pipelines page.
+2. Build them from source following the instructions on the [jellyfin-web repository](https://github.com/jellyfin/jellyfin-web)
+3. Get the pre-built files from an existing installation of the server. For example, with a Windows server installation the client files are located at `C:\Program Files\Jellyfin\Server\jellyfin-web`
+
+### Running The Server
+
+The following instructions will help you get the project up and running via the command line, or your preferred IDE.
+
+#### Running With Visual Studio
+
+To run the project with Visual Studio you can open the Solution (`.sln`) file and then press `F5` to run the server.
+
+#### Running With Visual Studio Code
+
+To run the project with Visual Studio Code you will first need to open the repository directory with Visual Studio Code using the `Open Folder...` option.
+
+Second, you need to [install the recommended extensions for the workspace](https://code.visualstudio.com/docs/editor/extension-gallery#_recommended-extensions). Note that extension recommendations are classified as either "Workspace Recommendations" or "Other Recommendations", but only the "Workspace Recommendations" are required.
+
+After the required extensions are installed, you can run the server by pressing `F5`.
+
+#### Running From The Command Line
+
+To run the server from the command line you can use the `dotnet run` command. The example below shows how to do this if you have cloned the repository into a directory named `jellyfin` (the default directory name) and should work on all operating systems.
+
+```bash
+cd jellyfin                          # Move into the repository directory
+dotnet run --project Jellyfin.Server --webdir /absolute/path/to/jellyfin-web/dist # Run the server startup project
 ```
-Join us on discord https://discord.gg/Ce4PmFcX7Y+
+A second option is to build the project and then run the resulting executable file directly. When running the executable directly you can easily add command line options. Add the `--help` flag to list details on all the supported command line options.
+
+1. Build the project
+
+```bash
+dotnet build                       # Build the project
+cd Jellyfin.Server/bin/Debug/net6.0 # Change into the build output directory
+```
+
+2. Execute the build output. On Linux, Mac, etc. use `./jellyfin` and on Windows use `jellyfin.exe`.
+
+### Running The Tests
+
+This repository also includes unit tests that are used to validate functionality as part of a CI pipeline on Azure. There are several ways to run these tests.
+
+1. Run tests from the command line using `dotnet test`
+2. Run tests in Visual Studio using the [Test Explorer](https://docs.microsoft.com/en-us/visualstudio/test/run-unit-tests-with-test-explorer)
+3. Run individual tests in Visual Studio Code using the associated [CodeLens annotation](https://github.com/OmniSharp/omnisharp-vscode/wiki/How-to-run-and-debug-unit-tests)
+
+### Advanced Configuration
+
+The following sections describe some more advanced scenarios for running the server from source that build upon the standard instructions above.
+
+#### Hosting The Web Client Separately
+
+It is not necessary to host the frontend web client as part of the backend server. Hosting these two components separately may be useful for frontend developers who would prefer to host the client in a separate webpack development server for a tighter development loop. See the [jellyfin-web](https://github.com/jellyfin/jellyfin-web#getting-started) repo for instructions on how to do this.
+
+To instruct the server not to host the web content, there is a `nowebclient` configuration flag that must be set. This can specified using the command line
+switch `--nowebclient` or the environment variable `JELLYFIN_NOWEBCONTENT=true`.
+
+Since this is a common scenario, there is also a separate launch profile defined for Visual Studio called `Jellyfin.Server (nowebcontent)` that can be selected from the 'Start Debugging' dropdown in the main toolbar.
+
+**NOTE:** The setup wizard can not be run if the web client is hosted separately.
+
+---
+<p align="center">
+This project is supported by:
+<br/>
+<br/>
+<a href="https://www.digitalocean.com"><img src="https://opensource.nyc3.cdn.digitaloceanspaces.com/attribution/assets/SVG/DO_Logo_horizontal_blue.svg" height="50px" alt="DigitalOcean"></a>
+    &nbsp;
+<a href="https://www.jetbrains.com"><img src="https://gist.githubusercontent.com/anthonylavado/e8b2403deee9581e0b4cb8cd675af7db/raw/fa104b7d73f759d7262794b94569f1b89df41c0b/jetbrains.svg" height="50px" alt="JetBrains logo"></a>
+</p>