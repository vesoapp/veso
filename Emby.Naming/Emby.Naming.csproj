<Project Sdk="Microsoft.NET.Sdk">

    <PropertyGroup>
        <TargetFramework>netstandard2.0</TargetFramework>
        <GenerateAssemblyInfo>false</GenerateAssemblyInfo>
    </PropertyGroup>

    <ItemGroup>
        <Compile Include="..\SharedVersion.cs" Link="SharedVersion.cs" />
    </ItemGroup>

    <ItemGroup>
        <ProjectReference Include="..\MediaBrowser.Common\MediaBrowser.Common.csproj" />
    </ItemGroup>

<<<<<<< HEAD
=======
  <PropertyGroup>
    <Authors>Jellyfin Contributors</Authors>
    <PackageId>Jellyfin.Naming</PackageId>
    <PackageLicenseUrl>https://www.gnu.org/licenses/old-licenses/gpl-2.0.txt</PackageLicenseUrl>
    <RepositoryUrl>https://github.com/jellyfin/jellyfin</RepositoryUrl>
  </PropertyGroup>

  <ItemGroup>
    <Compile Include="..\SharedVersion.cs" Link="SharedVersion.cs" />
  </ItemGroup>

  <ItemGroup>
    <ProjectReference Include="..\MediaBrowser.Common\MediaBrowser.Common.csproj" />
  </ItemGroup>

>>>>>>> 440350a3
</Project><|MERGE_RESOLUTION|>--- conflicted
+++ resolved
@@ -13,8 +13,6 @@
         <ProjectReference Include="..\MediaBrowser.Common\MediaBrowser.Common.csproj" />
     </ItemGroup>
 
-<<<<<<< HEAD
-=======
   <PropertyGroup>
     <Authors>Jellyfin Contributors</Authors>
     <PackageId>Jellyfin.Naming</PackageId>
@@ -22,13 +20,4 @@
     <RepositoryUrl>https://github.com/jellyfin/jellyfin</RepositoryUrl>
   </PropertyGroup>
 
-  <ItemGroup>
-    <Compile Include="..\SharedVersion.cs" Link="SharedVersion.cs" />
-  </ItemGroup>
-
-  <ItemGroup>
-    <ProjectReference Include="..\MediaBrowser.Common\MediaBrowser.Common.csproj" />
-  </ItemGroup>
-
->>>>>>> 440350a3
 </Project>