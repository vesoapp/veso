--- conflicted
+++ resolved
@@ -184,12 +184,8 @@
                 list.Insert(0, key);
             }
 
-<<<<<<< HEAD
-            if (this.TryGetProviderId(MetadataProvider.User, out key)) {
-=======
             if (this.TryGetProviderId(MetadataProvider.Custom, out key))
             {
->>>>>>> ecae0982
                 list.Insert(0, key);
             }
 
