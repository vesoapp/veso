#nullable disable

#pragma warning disable CS1591

using System;
using System.Collections.Generic;
using System.Globalization;
using System.IO;
using System.Linq;
using System.Text;
using System.Text.RegularExpressions;
using System.Threading;
using Jellyfin.Data.Enums;
using Jellyfin.Extensions;
using MediaBrowser.Common.Configuration;
using MediaBrowser.Controller.Extensions;
using MediaBrowser.Model.Configuration;
using MediaBrowser.Model.Dlna;
using MediaBrowser.Model.Dto;
using MediaBrowser.Model.Entities;
using MediaBrowser.Model.MediaInfo;
using Microsoft.Extensions.Configuration;

namespace MediaBrowser.Controller.MediaEncoding
{
    public class EncodingHelper
    {
        private const string QsvAlias = "qs";
        private const string VaapiAlias = "va";
        private const string D3d11vaAlias = "dx11";
        private const string VideotoolboxAlias = "vt";
        private const string OpenclAlias = "ocl";
        private const string CudaAlias = "cu";
        private readonly IApplicationPaths _appPaths;
        private readonly IMediaEncoder _mediaEncoder;
        private readonly ISubtitleEncoder _subtitleEncoder;
        private readonly IConfiguration _config;

        private static readonly string[] _videoProfilesH264 = new[]
        {
            "ConstrainedBaseline",
            "Baseline",
            "Extended",
            "Main",
            "High",
            "ProgressiveHigh",
            "ConstrainedHigh",
            "High10"
        };

        private static readonly string[] _videoProfilesH265 = new[]
        {
            "Main",
            "Main10"
        };

        public EncodingHelper(
            IApplicationPaths appPaths,
            IMediaEncoder mediaEncoder,
            ISubtitleEncoder subtitleEncoder,
            IConfiguration config)
        {
            _appPaths = appPaths;
            _mediaEncoder = mediaEncoder;
            _subtitleEncoder = subtitleEncoder;
            _config = config;
        }

        public string GetH264Encoder(EncodingJobInfo state, EncodingOptions encodingOptions)
            => GetH264OrH265Encoder("libx264", "h264", state, encodingOptions);

        public string GetH265Encoder(EncodingJobInfo state, EncodingOptions encodingOptions)
            => GetH264OrH265Encoder("libx265", "hevc", state, encodingOptions);

        private string GetH264OrH265Encoder(string defaultEncoder, string hwEncoder, EncodingJobInfo state, EncodingOptions encodingOptions)
        {
            // Only use alternative encoders for video files.
            // When using concat with folder rips, if the mfx session fails to initialize, ffmpeg will be stuck retrying and will not exit gracefully
            // Since transcoding of folder rips is experimental anyway, it's not worth adding additional variables such as this.
            if (state.VideoType == VideoType.VideoFile)
            {
                var hwType = encodingOptions.HardwareAccelerationType;

                var codecMap = new Dictionary<string, string>(StringComparer.OrdinalIgnoreCase)
                {
                    { "amf",                  hwEncoder + "_amf" },
                    { "nvenc",                hwEncoder + "_nvenc" },
                    { "qsv",                  hwEncoder + "_qsv" },
                    { "vaapi",                hwEncoder + "_vaapi" },
                    { "videotoolbox",         hwEncoder + "_videotoolbox" },
                    { "v4l2m2m",              hwEncoder + "_v4l2m2m" },
                };

                if (!string.IsNullOrEmpty(hwType)
                    && encodingOptions.EnableHardwareEncoding
                    && codecMap.ContainsKey(hwType))
                {
                    var preferredEncoder = codecMap[hwType];

                    if (_mediaEncoder.SupportsEncoder(preferredEncoder))
                    {
                        return preferredEncoder;
                    }
                }
            }

            return defaultEncoder;
        }

        private bool IsVaapiSupported(EncodingJobInfo state)
        {
            // vaapi will throw an error with this input
            // [vaapi @ 0x7faed8000960] No VAAPI support for codec mpeg4 profile -99.
            if (string.Equals(state.VideoStream?.Codec, "mpeg4", StringComparison.OrdinalIgnoreCase))
            {
                return false;
            }

            return _mediaEncoder.SupportsHwaccel("vaapi");
        }

        private bool IsVaapiFullSupported()
        {
            return _mediaEncoder.SupportsHwaccel("vaapi")
                   && _mediaEncoder.SupportsFilter("scale_vaapi")
                   && _mediaEncoder.SupportsFilter("deinterlace_vaapi")
                   && _mediaEncoder.SupportsFilter("tonemap_vaapi")
                   && _mediaEncoder.SupportsFilter("procamp_vaapi")
                   && _mediaEncoder.SupportsFilterWithOption(FilterOptionType.OverlayVaapiFrameSync)
                   && _mediaEncoder.SupportsFilter("hwupload_vaapi");
        }

        private bool IsOpenclFullSupported()
        {
            return _mediaEncoder.SupportsHwaccel("opencl")
                   && _mediaEncoder.SupportsFilter("scale_opencl")
                   && _mediaEncoder.SupportsFilterWithOption(FilterOptionType.TonemapOpenclBt2390)
                   && _mediaEncoder.SupportsFilterWithOption(FilterOptionType.OverlayOpenclFrameSync);
        }

        private bool IsCudaFullSupported()
        {
            return _mediaEncoder.SupportsHwaccel("cuda")
                   && _mediaEncoder.SupportsFilterWithOption(FilterOptionType.ScaleCudaFormat)
                   && _mediaEncoder.SupportsFilter("yadif_cuda")
                   && _mediaEncoder.SupportsFilterWithOption(FilterOptionType.TonemapCudaName)
                   && _mediaEncoder.SupportsFilter("overlay_cuda")
                   && _mediaEncoder.SupportsFilter("hwupload_cuda");
        }

        private bool IsHwTonemapAvailable(EncodingJobInfo state, EncodingOptions options)
        {
            if (state.VideoStream == null
                || !options.EnableTonemapping
                || GetVideoColorBitDepth(state) != 10)
            {
                return false;
            }

            if (string.Equals(state.VideoStream.CodecTag, "dovi", StringComparison.OrdinalIgnoreCase)
                || string.Equals(state.VideoStream.CodecTag, "dvh1", StringComparison.OrdinalIgnoreCase)
                || string.Equals(state.VideoStream.CodecTag, "dvhe", StringComparison.OrdinalIgnoreCase))
            {
                // Only native SW decoder and HW accelerator can parse dovi rpu.
                var vidDecoder = GetHardwareVideoDecoder(state, options) ?? string.Empty;
                var isSwDecoder = string.IsNullOrEmpty(vidDecoder);
                var isNvdecDecoder = vidDecoder.Contains("cuda", StringComparison.OrdinalIgnoreCase);
                var isVaapiDecoder = vidDecoder.Contains("vaapi", StringComparison.OrdinalIgnoreCase);
                var isD3d11vaDecoder = vidDecoder.Contains("d3d11va", StringComparison.OrdinalIgnoreCase);
                return isSwDecoder || isNvdecDecoder || isVaapiDecoder || isD3d11vaDecoder;
            }

            return string.Equals(state.VideoStream.ColorTransfer, "smpte2084", StringComparison.OrdinalIgnoreCase)
                   || string.Equals(state.VideoStream.ColorTransfer, "arib-std-b67", StringComparison.OrdinalIgnoreCase);
        }

        private bool IsVaapiVppTonemapAvailable(EncodingJobInfo state, EncodingOptions options)
        {
            if (state.VideoStream == null)
            {
                return false;
            }

            // Native VPP tonemapping may come to QSV in the future.

            return options.EnableVppTonemapping
                   && string.Equals(state.VideoStream.ColorTransfer, "smpte2084", StringComparison.OrdinalIgnoreCase)
                   && GetVideoColorBitDepth(state) == 10;
        }

        /// <summary>
        /// Gets the name of the output video codec.
        /// </summary>
        /// <param name="state">Encording state.</param>
        /// <param name="encodingOptions">Encoding options.</param>
        /// <returns>Encoder string.</returns>
        public string GetVideoEncoder(EncodingJobInfo state, EncodingOptions encodingOptions)
        {
            var codec = state.OutputVideoCodec;

            if (!string.IsNullOrEmpty(codec))
            {
                if (string.Equals(codec, "h265", StringComparison.OrdinalIgnoreCase)
                    || string.Equals(codec, "hevc", StringComparison.OrdinalIgnoreCase))
                {
                    return GetH265Encoder(state, encodingOptions);
                }

                if (string.Equals(codec, "h264", StringComparison.OrdinalIgnoreCase))
                {
                    return GetH264Encoder(state, encodingOptions);
                }

                if (string.Equals(codec, "vp8", StringComparison.OrdinalIgnoreCase)
                    || string.Equals(codec, "vpx", StringComparison.OrdinalIgnoreCase))
                {
                    return "libvpx";
                }

                if (string.Equals(codec, "vp9", StringComparison.OrdinalIgnoreCase))
                {
                    return "libvpx-vp9";
                }

                if (string.Equals(codec, "wmv", StringComparison.OrdinalIgnoreCase))
                {
                    return "wmv2";
                }

                if (string.Equals(codec, "theora", StringComparison.OrdinalIgnoreCase))
                {
                    return "libtheora";
                }

                return codec.ToLowerInvariant();
            }

            return "copy";
        }

        /// <summary>
        /// Gets the user agent param.
        /// </summary>
        /// <param name="state">The state.</param>
        /// <returns>System.String.</returns>
        public string GetUserAgentParam(EncodingJobInfo state)
        {
            if (state.RemoteHttpHeaders.TryGetValue("User-Agent", out string useragent))
            {
                return "-user_agent \"" + useragent + "\"";
            }

            return string.Empty;
        }

        public static string GetInputFormat(string container)
        {
            if (string.IsNullOrEmpty(container))
            {
                return null;
            }

            container = container.Replace("mkv", "matroska", StringComparison.OrdinalIgnoreCase);

            if (string.Equals(container, "ts", StringComparison.OrdinalIgnoreCase))
            {
                return "mpegts";
            }

            // For these need to find out the ffmpeg names
            if (string.Equals(container, "m2ts", StringComparison.OrdinalIgnoreCase))
            {
                return null;
            }

            if (string.Equals(container, "wmv", StringComparison.OrdinalIgnoreCase))
            {
                return null;
            }

            if (string.Equals(container, "mts", StringComparison.OrdinalIgnoreCase))
            {
                return null;
            }

            if (string.Equals(container, "vob", StringComparison.OrdinalIgnoreCase))
            {
                return null;
            }

            if (string.Equals(container, "mpg", StringComparison.OrdinalIgnoreCase))
            {
                return null;
            }

            if (string.Equals(container, "mpeg", StringComparison.OrdinalIgnoreCase))
            {
                return null;
            }

            if (string.Equals(container, "rec", StringComparison.OrdinalIgnoreCase))
            {
                return null;
            }

            if (string.Equals(container, "dvr-ms", StringComparison.OrdinalIgnoreCase))
            {
                return null;
            }

            if (string.Equals(container, "ogm", StringComparison.OrdinalIgnoreCase))
            {
                return null;
            }

            if (string.Equals(container, "divx", StringComparison.OrdinalIgnoreCase))
            {
                return null;
            }

            if (string.Equals(container, "tp", StringComparison.OrdinalIgnoreCase))
            {
                return null;
            }

            if (string.Equals(container, "rmvb", StringComparison.OrdinalIgnoreCase))
            {
                return null;
            }

            if (string.Equals(container, "rtp", StringComparison.OrdinalIgnoreCase))
            {
                return null;
            }

            // Seeing reported failures here, not sure yet if this is related to specifying input format
            if (string.Equals(container, "m4v", StringComparison.OrdinalIgnoreCase))
            {
                return null;
            }

            // obviously don't do this for strm files
            if (string.Equals(container, "strm", StringComparison.OrdinalIgnoreCase))
            {
                return null;
            }

            // ISO files don't have an ffmpeg format
            if (string.Equals(container, "iso", StringComparison.OrdinalIgnoreCase))
            {
                return null;
            }

            return container;
        }

        /// <summary>
        /// Gets decoder from a codec.
        /// </summary>
        /// <param name="codec">Codec to use.</param>
        /// <returns>Decoder string.</returns>
        public string GetDecoderFromCodec(string codec)
        {
            // For these need to find out the ffmpeg names
            if (string.Equals(codec, "mp2", StringComparison.OrdinalIgnoreCase))
            {
                return null;
            }

            if (string.Equals(codec, "aac_latm", StringComparison.OrdinalIgnoreCase))
            {
                return null;
            }

            if (string.Equals(codec, "eac3", StringComparison.OrdinalIgnoreCase))
            {
                return null;
            }

            if (_mediaEncoder.SupportsDecoder(codec))
            {
                return codec;
            }

            return null;
        }

        /// <summary>
        /// Infers the audio codec based on the url.
        /// </summary>
        /// <param name="container">Container to use.</param>
        /// <returns>Codec string.</returns>
        public string InferAudioCodec(string container)
        {
            var ext = "." + (container ?? string.Empty);

            if (string.Equals(ext, ".mp3", StringComparison.OrdinalIgnoreCase))
            {
                return "mp3";
            }

            if (string.Equals(ext, ".aac", StringComparison.OrdinalIgnoreCase))
            {
                return "aac";
            }

            if (string.Equals(ext, ".wma", StringComparison.OrdinalIgnoreCase))
            {
                return "wma";
            }

            if (string.Equals(ext, ".ogg", StringComparison.OrdinalIgnoreCase))
            {
                return "vorbis";
            }

            if (string.Equals(ext, ".oga", StringComparison.OrdinalIgnoreCase))
            {
                return "vorbis";
            }

            if (string.Equals(ext, ".ogv", StringComparison.OrdinalIgnoreCase))
            {
                return "vorbis";
            }

            if (string.Equals(ext, ".webm", StringComparison.OrdinalIgnoreCase))
            {
                return "vorbis";
            }

            if (string.Equals(ext, ".webma", StringComparison.OrdinalIgnoreCase))
            {
                return "vorbis";
            }

            return "copy";
        }

        /// <summary>
        /// Infers the video codec.
        /// </summary>
        /// <param name="url">The URL.</param>
        /// <returns>System.Nullable{VideoCodecs}.</returns>
        public string InferVideoCodec(string url)
        {
            var ext = Path.GetExtension(url);

            if (string.Equals(ext, ".asf", StringComparison.OrdinalIgnoreCase))
            {
                return "wmv";
            }

            if (string.Equals(ext, ".webm", StringComparison.OrdinalIgnoreCase))
            {
                // TODO: this may not always mean VP8, as the codec ages
                return "vp8";
            }

            if (string.Equals(ext, ".ogg", StringComparison.OrdinalIgnoreCase) || string.Equals(ext, ".ogv", StringComparison.OrdinalIgnoreCase))
            {
                return "theora";
            }

            if (string.Equals(ext, ".m3u8", StringComparison.OrdinalIgnoreCase) || string.Equals(ext, ".ts", StringComparison.OrdinalIgnoreCase))
            {
                return "h264";
            }

            return "copy";
        }

        public int GetVideoProfileScore(string videoCodec, string videoProfile)
        {
            // strip spaces because they may be stripped out on the query string
            string profile = videoProfile.Replace(" ", string.Empty, StringComparison.Ordinal);
            if (string.Equals("h264", videoCodec, StringComparison.OrdinalIgnoreCase))
            {
                return Array.FindIndex(_videoProfilesH264, x => string.Equals(x, profile, StringComparison.OrdinalIgnoreCase));
            }
            else if (string.Equals("hevc", videoCodec, StringComparison.OrdinalIgnoreCase))
            {
                return Array.FindIndex(_videoProfilesH265, x => string.Equals(x, profile, StringComparison.OrdinalIgnoreCase));
            }

            return -1;
        }

        public string GetInputPathArgument(EncodingJobInfo state)
        {
            var mediaPath = state.MediaPath ?? string.Empty;

            return _mediaEncoder.GetInputArgument(mediaPath, state.MediaSource);
        }

        /// <summary>
        /// Gets the audio encoder.
        /// </summary>
        /// <param name="state">The state.</param>
        /// <returns>System.String.</returns>
        public string GetAudioEncoder(EncodingJobInfo state)
        {
            var codec = state.OutputAudioCodec;

            if (string.Equals(codec, "aac", StringComparison.OrdinalIgnoreCase))
            {
                // Use libfdk_aac for better audio quality if using custom build of FFmpeg which has fdk_aac support
                if (_mediaEncoder.SupportsEncoder("libfdk_aac"))
                {
                    return "libfdk_aac";
                }

                return "aac";
            }

            if (string.Equals(codec, "mp3", StringComparison.OrdinalIgnoreCase))
            {
                return "libmp3lame";
            }

            if (string.Equals(codec, "vorbis", StringComparison.OrdinalIgnoreCase))
            {
                return "libvorbis";
            }

            if (string.Equals(codec, "wma", StringComparison.OrdinalIgnoreCase))
            {
                return "wmav2";
            }

            if (string.Equals(codec, "opus", StringComparison.OrdinalIgnoreCase))
            {
                return "libopus";
            }

            if (string.Equals(codec, "flac", StringComparison.OrdinalIgnoreCase))
            {
                return "flac";
            }

            return codec.ToLowerInvariant();
        }

        private string GetVideoToolboxDeviceArgs(string alias)
        {
            alias ??= VideotoolboxAlias;

            // device selection in vt is not supported.
            return " -init_hw_device videotoolbox=" + alias;
        }

        private string GetCudaDeviceArgs(int deviceIndex, string alias)
        {
            alias ??= CudaAlias;
            deviceIndex = deviceIndex >= 0
                ? deviceIndex
                : 0;

            return string.Format(
                CultureInfo.InvariantCulture,
                " -init_hw_device cuda={0}:{1}",
                alias,
                deviceIndex);
        }

        private string GetOpenclDeviceArgs(int deviceIndex, string deviceVendorName, string srcDeviceAlias, string alias)
        {
            alias ??= OpenclAlias;
            deviceIndex = deviceIndex >= 0
                ? deviceIndex
                : 0;
            var vendorOpts = string.IsNullOrEmpty(deviceVendorName)
                ? ":0.0"
                : ":." + deviceIndex + ",device_vendor=\"" + deviceVendorName + "\"";
            var options = string.IsNullOrEmpty(srcDeviceAlias)
                ? vendorOpts
                : "@" + srcDeviceAlias;

            return string.Format(
                CultureInfo.InvariantCulture,
                " -init_hw_device opencl={0}{1}",
                alias,
                options);
        }

        private string GetD3d11vaDeviceArgs(int deviceIndex, string deviceVendorId, string alias)
        {
            alias ??= D3d11vaAlias;
            deviceIndex = deviceIndex >= 0 ? deviceIndex : 0;
            var options = string.IsNullOrEmpty(deviceVendorId)
                ? deviceIndex.ToString(CultureInfo.InvariantCulture)
                : ",vendor=" + deviceVendorId;

            return string.Format(
                CultureInfo.InvariantCulture,
                " -init_hw_device d3d11va={0}:{1}",
                alias,
                options);
        }

        private string GetVaapiDeviceArgs(string renderNodePath, string driver, string kernelDriver, string alias)
        {
            alias ??= VaapiAlias;
            renderNodePath = renderNodePath ?? "/dev/dri/renderD128";
            var options = string.IsNullOrEmpty(driver)
                ? renderNodePath
                : ",driver=" + driver + (string.IsNullOrEmpty(kernelDriver) ? string.Empty : ",kernel_driver=" + kernelDriver);

            return string.Format(
                CultureInfo.InvariantCulture,
                " -init_hw_device vaapi={0}:{1}",
                alias,
                options);
        }

        private string GetQsvDeviceArgs(string alias)
        {
            var arg = " -init_hw_device qsv=" + (alias ?? QsvAlias);
            if (OperatingSystem.IsLinux())
            {
                // derive qsv from vaapi device
                return GetVaapiDeviceArgs(null, "iHD", "i915", VaapiAlias) + arg + "@" + VaapiAlias;
            }

            if (OperatingSystem.IsWindows())
            {
                // derive qsv from d3d11va device
                return GetD3d11vaDeviceArgs(0, "0x8086", D3d11vaAlias) + arg + "@" + D3d11vaAlias;
            }

            return null;
        }

        private string GetFilterHwDeviceArgs(string alias)
        {
            return string.IsNullOrEmpty(alias)
                ? string.Empty
                : " -filter_hw_device " + alias;
        }

        public string GetGraphicalSubCanvasSize(EncodingJobInfo state)
        {
            if (state.SubtitleStream != null
                && state.SubtitleDeliveryMethod == SubtitleDeliveryMethod.Encode
                && !state.SubtitleStream.IsTextSubtitleStream)
            {
                var inW = state.VideoStream?.Width;
                var inH = state.VideoStream?.Height;
                var reqW = state.BaseRequest.Width;
                var reqH = state.BaseRequest.Height;
                var reqMaxW = state.BaseRequest.MaxWidth;
                var reqMaxH = state.BaseRequest.MaxHeight;

                // setup a relative small canvas_size for overlay_qsv/vaapi to reduce transfer overhead
                var (overlayW, overlayH) = GetFixedOutputSize(inW, inH, reqW, reqH, reqMaxW, 1080);

                if (overlayW.HasValue && overlayH.HasValue)
                {
                    return string.Format(
                        CultureInfo.InvariantCulture,
                        " -canvas_size {0}x{1}",
                        overlayW.Value,
                        overlayH.Value);
                }
            }

            return string.Empty;
        }

        /// <summary>
        /// Gets the input video hwaccel argument.
        /// </summary>
        /// <param name="state">Encoding state.</param>
        /// <param name="options">Encoding options.</param>
        /// <returns>Input video hwaccel arguments.</returns>
        public string GetInputVideoHwaccelArgs(EncodingJobInfo state, EncodingOptions options)
        {
            if (!state.IsVideoRequest)
            {
                return string.Empty;
            }

            var vidEncoder = GetVideoEncoder(state, options) ?? string.Empty;
            if (IsCopyCodec(vidEncoder))
            {
                return string.Empty;
            }

            var args = new StringBuilder();
            var isWindows = OperatingSystem.IsWindows();
            var isLinux = OperatingSystem.IsLinux();
            var isMacOS = OperatingSystem.IsMacOS();
            var optHwaccelType = options.HardwareAccelerationType;
            var vidDecoder = GetHardwareVideoDecoder(state, options) ?? string.Empty;
            var isHwTonemapAvailable = IsHwTonemapAvailable(state, options);

            if (string.Equals(optHwaccelType, "vaapi", StringComparison.OrdinalIgnoreCase))
            {
                if (!isLinux || !_mediaEncoder.SupportsHwaccel("vaapi"))
                {
                    return string.Empty;
                }

                var isVaapiDecoder = vidDecoder.Contains("vaapi", StringComparison.OrdinalIgnoreCase);
                var isVaapiEncoder = vidEncoder.Contains("vaapi", StringComparison.OrdinalIgnoreCase);
                if (!isVaapiDecoder && !isVaapiEncoder)
                {
                    return string.Empty;
                }

                if (_mediaEncoder.IsVaapiDeviceInteliHD)
                {
                    args.Append(GetVaapiDeviceArgs(null, "iHD", null, VaapiAlias));
                }
                else if (_mediaEncoder.IsVaapiDeviceInteli965)
                {
                    args.Append(GetVaapiDeviceArgs(null, "i965", null, VaapiAlias));
                }
                else
                {
                    args.Append(GetVaapiDeviceArgs(options.VaapiDevice, null, null, VaapiAlias));
                }

                var filterDevArgs = GetFilterHwDeviceArgs(VaapiAlias);

                if (isHwTonemapAvailable && IsOpenclFullSupported())
                {
                    if (_mediaEncoder.IsVaapiDeviceInteliHD || _mediaEncoder.IsVaapiDeviceInteli965)
                    {
                        if (!isVaapiDecoder)
                        {
                            args.Append(GetOpenclDeviceArgs(0, null, VaapiAlias, OpenclAlias));
                            filterDevArgs = GetFilterHwDeviceArgs(OpenclAlias);
                        }
                    }
                    else if (_mediaEncoder.IsVaapiDeviceAmd)
                    {
                        args.Append(GetOpenclDeviceArgs(0, "Advanced Micro Devices", null, OpenclAlias));
                        filterDevArgs = GetFilterHwDeviceArgs(OpenclAlias);
                    }
                    else
                    {
                        args.Append(GetOpenclDeviceArgs(0, null, null, OpenclAlias));
                        filterDevArgs = GetFilterHwDeviceArgs(OpenclAlias);
                    }
                }

                args.Append(filterDevArgs);
            }
            else if (string.Equals(optHwaccelType, "qsv", StringComparison.OrdinalIgnoreCase))
            {
                if ((!isLinux && !isWindows) || !_mediaEncoder.SupportsHwaccel("qsv"))
                {
                    return string.Empty;
                }

                var isD3d11vaDecoder = vidDecoder.Contains("d3d11va", StringComparison.OrdinalIgnoreCase);
                var isVaapiDecoder = vidDecoder.Contains("vaapi", StringComparison.OrdinalIgnoreCase);
                var isQsvDecoder = vidDecoder.Contains("qsv", StringComparison.OrdinalIgnoreCase);
                var isQsvEncoder = vidEncoder.Contains("qsv", StringComparison.OrdinalIgnoreCase);
                var isHwDecoder = isQsvDecoder || isVaapiDecoder || isD3d11vaDecoder;
                if (!isHwDecoder && !isQsvEncoder)
                {
                    return string.Empty;
                }

                args.Append(GetQsvDeviceArgs(QsvAlias));
                var filterDevArgs = GetFilterHwDeviceArgs(QsvAlias);
                // child device used by qsv.
                if (_mediaEncoder.SupportsHwaccel("vaapi") || _mediaEncoder.SupportsHwaccel("d3d11va"))
                {
                    if (isHwTonemapAvailable && IsOpenclFullSupported())
                    {
                        var srcAlias = isLinux ? VaapiAlias : D3d11vaAlias;
                        args.Append(GetOpenclDeviceArgs(0, null, srcAlias, OpenclAlias));
                        if (!isHwDecoder)
                        {
                            filterDevArgs = GetFilterHwDeviceArgs(OpenclAlias);
                        }
                    }
                }

                args.Append(filterDevArgs);
            }
            else if (string.Equals(optHwaccelType, "nvenc", StringComparison.OrdinalIgnoreCase))
            {
                if ((!isLinux && !isWindows) || !IsCudaFullSupported())
                {
                    return string.Empty;
                }

                var isCuvidDecoder = vidDecoder.Contains("cuvid", StringComparison.OrdinalIgnoreCase);
                var isNvdecDecoder = vidDecoder.Contains("cuda", StringComparison.OrdinalIgnoreCase);
                var isNvencEncoder = vidEncoder.Contains("nvenc", StringComparison.OrdinalIgnoreCase);
                var isHwDecoder = isNvdecDecoder || isCuvidDecoder;
                if (!isHwDecoder && !isNvencEncoder)
                {
                    return string.Empty;
                }

                args.Append(GetCudaDeviceArgs(0, CudaAlias))
                     .Append(GetFilterHwDeviceArgs(CudaAlias));
            }
            else if (string.Equals(optHwaccelType, "amf", StringComparison.OrdinalIgnoreCase))
            {
                if (!isWindows || !_mediaEncoder.SupportsHwaccel("d3d11va"))
                {
                    return string.Empty;
                }

                var isD3d11vaDecoder = vidDecoder.Contains("d3d11va", StringComparison.OrdinalIgnoreCase);
                var isAmfEncoder = vidEncoder.Contains("amf", StringComparison.OrdinalIgnoreCase);
                if (!isD3d11vaDecoder && !isAmfEncoder)
                {
                    return string.Empty;
                }

                // no dxva video processor hw filter.
                args.Append(GetD3d11vaDeviceArgs(0, "0x1002", D3d11vaAlias));
                var filterDevArgs = string.Empty;
                if (IsOpenclFullSupported())
                {
                    args.Append(GetOpenclDeviceArgs(0, null, D3d11vaAlias, OpenclAlias));
                    filterDevArgs = GetFilterHwDeviceArgs(OpenclAlias);
                }

                args.Append(filterDevArgs);
            }
            else if (string.Equals(optHwaccelType, "videotoolbox", StringComparison.OrdinalIgnoreCase))
            {
                if (!isMacOS || !_mediaEncoder.SupportsHwaccel("videotoolbox"))
                {
                    return string.Empty;
                }

                var isVideotoolboxDecoder = vidDecoder.Contains("videotoolbox", StringComparison.OrdinalIgnoreCase);
                var isVideotoolboxEncoder = vidEncoder.Contains("videotoolbox", StringComparison.OrdinalIgnoreCase);
                if (!isVideotoolboxDecoder && !isVideotoolboxEncoder)
                {
                    return string.Empty;
                }

                // no videotoolbox hw filter.
                args.Append(GetVideoToolboxDeviceArgs(VideotoolboxAlias));
            }

            if (!string.IsNullOrEmpty(vidDecoder))
            {
                args.Append(vidDecoder);
            }

            // hw transpose filters should be added manually.
            args.Append(" -autorotate 0");

            return args.ToString().Trim();
        }

        /// <summary>
        /// Gets the input argument.
        /// </summary>
        /// <param name="state">Encoding state.</param>
        /// <param name="options">Encoding options.</param>
        /// <param name="segmentContainer">Segment Container.</param>
        /// <returns>Input arguments.</returns>
        public string GetInputArgument(EncodingJobInfo state, EncodingOptions options, string segmentContainer)
        {
            var arg = new StringBuilder();
            var inputVidHwaccelArgs = GetInputVideoHwaccelArgs(state, options);

            if (!string.IsNullOrEmpty(inputVidHwaccelArgs))
            {
                arg.Append(inputVidHwaccelArgs);
            }

            var canvasArgs = GetGraphicalSubCanvasSize(state);
            if (!string.IsNullOrEmpty(canvasArgs))
            {
                arg.Append(canvasArgs);
            }

            arg.Append(" -i ")
                .Append(GetInputPathArgument(state));

            // sub2video for external graphical subtitles
            if (state.SubtitleStream != null
                && state.SubtitleDeliveryMethod == SubtitleDeliveryMethod.Encode
                && !state.SubtitleStream.IsTextSubtitleStream
                && state.SubtitleStream.IsExternal)
            {
                var subtitlePath = state.SubtitleStream.Path;

                if (string.Equals(Path.GetExtension(subtitlePath), ".sub", StringComparison.OrdinalIgnoreCase))
                {
                    var idxFile = Path.ChangeExtension(subtitlePath, ".idx");
                    if (File.Exists(idxFile))
                    {
                        subtitlePath = idxFile;
                    }
                }

                // Also seek the external subtitles stream.
                var seekSubParam = GetFastSeekCommandLineParameter(state, options, segmentContainer);
                if (!string.IsNullOrEmpty(seekSubParam))
                {
                    arg.Append(' ').Append(seekSubParam);
                }

                if (!string.IsNullOrEmpty(canvasArgs))
                {
                    arg.Append(canvasArgs);
                }

                arg.Append(" -i file:\"").Append(subtitlePath).Append('\"');
            }

            if (state.AudioStream != null && state.AudioStream.IsExternal)
            {
                // Also seek the external audio stream.
                var seekAudioParam = GetFastSeekCommandLineParameter(state, options, segmentContainer);
                if (!string.IsNullOrEmpty(seekAudioParam))
                {
                    arg.Append(' ').Append(seekAudioParam);
                }

                arg.Append(" -i \"").Append(state.AudioStream.Path).Append('"');
            }

            return arg.ToString();
        }

        /// <summary>
        /// Determines whether the specified stream is H264.
        /// </summary>
        /// <param name="stream">The stream.</param>
        /// <returns><c>true</c> if the specified stream is H264; otherwise, <c>false</c>.</returns>
        public static bool IsH264(MediaStream stream)
        {
            var codec = stream.Codec ?? string.Empty;

            return codec.IndexOf("264", StringComparison.OrdinalIgnoreCase) != -1
                    || codec.IndexOf("avc", StringComparison.OrdinalIgnoreCase) != -1;
        }

        public static bool IsH265(MediaStream stream)
        {
            var codec = stream.Codec ?? string.Empty;

            return codec.IndexOf("265", StringComparison.OrdinalIgnoreCase) != -1
                || codec.IndexOf("hevc", StringComparison.OrdinalIgnoreCase) != -1;
        }

        public static bool IsAAC(MediaStream stream)
        {
            var codec = stream.Codec ?? string.Empty;

            return codec.IndexOf("aac", StringComparison.OrdinalIgnoreCase) != -1;
        }

        public static string GetBitStreamArgs(MediaStream stream)
        {
            // TODO This is auto inserted into the mpegts mux so it might not be needed.
            // https://www.ffmpeg.org/ffmpeg-bitstream-filters.html#h264_005fmp4toannexb
            if (IsH264(stream))
            {
                return "-bsf:v h264_mp4toannexb";
            }
            else if (IsH265(stream))
            {
                return "-bsf:v hevc_mp4toannexb";
            }
            else if (IsAAC(stream))
            {
                // Convert adts header(mpegts) to asc header(mp4).
                return "-bsf:a aac_adtstoasc";
            }
            else
            {
                return null;
            }
        }

        public static string GetAudioBitStreamArguments(EncodingJobInfo state, string segmentContainer, string mediaSourceContainer)
        {
            var bitStreamArgs = string.Empty;
            var segmentFormat = GetSegmentFileExtension(segmentContainer).TrimStart('.');

            // Apply aac_adtstoasc bitstream filter when media source is in mpegts.
            if (string.Equals(segmentFormat, "mp4", StringComparison.OrdinalIgnoreCase)
                && (string.Equals(mediaSourceContainer, "mpegts", StringComparison.OrdinalIgnoreCase)
                    || string.Equals(mediaSourceContainer, "aac", StringComparison.OrdinalIgnoreCase)
                    || string.Equals(mediaSourceContainer, "hls", StringComparison.OrdinalIgnoreCase)))
            {
                bitStreamArgs = GetBitStreamArgs(state.AudioStream);
                bitStreamArgs = string.IsNullOrEmpty(bitStreamArgs) ? string.Empty : " " + bitStreamArgs;
            }

            return bitStreamArgs;
        }

        public static string GetSegmentFileExtension(string segmentContainer)
        {
            if (!string.IsNullOrWhiteSpace(segmentContainer))
            {
                return "." + segmentContainer;
            }

            return ".ts";
        }

        public string GetVideoBitrateParam(EncodingJobInfo state, string videoCodec)
        {
            if (state.OutputVideoBitrate == null)
            {
                return string.Empty;
            }

            int bitrate = state.OutputVideoBitrate.Value;

            // Currently use the same buffer size for all encoders
            int bufsize = bitrate * 2;

            if (string.Equals(videoCodec, "libvpx", StringComparison.OrdinalIgnoreCase)
                || string.Equals(videoCodec, "libvpx-vp9", StringComparison.OrdinalIgnoreCase))
            {
                // When crf is used with vpx, b:v becomes a max rate
                // https://trac.ffmpeg.org/wiki/Encode/VP8
                // https://trac.ffmpeg.org/wiki/Encode/VP9
                return FormattableString.Invariant($" -maxrate:v {bitrate} -bufsize:v {bufsize} -b:v {bitrate}");
            }

            if (string.Equals(videoCodec, "msmpeg4", StringComparison.OrdinalIgnoreCase))
            {
                return FormattableString.Invariant($" -b:v {bitrate}");
            }

            if (string.Equals(videoCodec, "libx264", StringComparison.OrdinalIgnoreCase)
                || string.Equals(videoCodec, "libx265", StringComparison.OrdinalIgnoreCase))
            {
                return FormattableString.Invariant($" -maxrate {bitrate} -bufsize {bufsize}");
            }

            if (string.Equals(videoCodec, "h264_amf", StringComparison.OrdinalIgnoreCase)
                || string.Equals(videoCodec, "hevc_amf", StringComparison.OrdinalIgnoreCase))
            {
                // Override the too high default qmin 18 in transcoding preset
                return FormattableString.Invariant($" -rc cbr -qmin 0 -qmax 32 -b:v {bitrate} -maxrate {bitrate} -bufsize {bufsize}");
            }

            if (string.Equals(videoCodec, "h264_vaapi", StringComparison.OrdinalIgnoreCase)
                || string.Equals(videoCodec, "hevc_vaapi", StringComparison.OrdinalIgnoreCase))
            {
                // VBR in i965 driver may result in pixelated output.
                if (_mediaEncoder.IsVaapiDeviceInteli965)
                {
                    return FormattableString.Invariant($" -rc_mode CBR -b:v {bitrate} -maxrate {bitrate} -bufsize {bufsize}");
                }
                else
                {
                    return FormattableString.Invariant($" -rc_mode VBR -b:v {bitrate} -maxrate {bitrate} -bufsize {bufsize}");
                }
            }

            return FormattableString.Invariant($" -b:v {bitrate} -maxrate {bitrate} -bufsize {bufsize}");
        }

        public static string NormalizeTranscodingLevel(EncodingJobInfo state, string level)
        {
            if (double.TryParse(level, NumberStyles.Any, CultureInfo.InvariantCulture, out double requestLevel))
            {
                if (string.Equals(state.ActualOutputVideoCodec, "hevc", StringComparison.OrdinalIgnoreCase)
                    || string.Equals(state.ActualOutputVideoCodec, "h265", StringComparison.OrdinalIgnoreCase))
                {
                    // Transcode to level 5.0 and lower for maximum compatibility.
                    // Level 5.0 is suitable for up to 4k 30fps hevc encoding, otherwise let the encoder to handle it.
                    // https://en.wikipedia.org/wiki/High_Efficiency_Video_Coding_tiers_and_levels
                    // MaxLumaSampleRate = 3840*2160*30 = 248832000 < 267386880.
                    if (requestLevel >= 150)
                    {
                        return "150";
                    }
                }
                else if (string.Equals(state.ActualOutputVideoCodec, "h264", StringComparison.OrdinalIgnoreCase))
                {
                    // Transcode to level 5.1 and lower for maximum compatibility.
                    // h264 4k 30fps requires at least level 5.1 otherwise it will break on safari fmp4.
                    // https://en.wikipedia.org/wiki/Advanced_Video_Coding#Levels
                    if (requestLevel >= 51)
                    {
                        return "51";
                    }
                }
            }

            return level;
        }

        /// <summary>
        /// Gets the text subtitle param.
        /// </summary>
        /// <param name="state">The state.</param>
        /// <param name="enableAlpha">Enable alpha processing.</param>
        /// <param name="enableSub2video">Enable sub2video mode.</param>
        /// <returns>System.String.</returns>
        public string GetTextSubtitlesFilter(EncodingJobInfo state, bool enableAlpha, bool enableSub2video)
        {
            var seconds = Math.Round(TimeSpan.FromTicks(state.StartTimeTicks ?? 0).TotalSeconds);

            // hls always copies timestamps
            var setPtsParam = state.CopyTimestamps || state.TranscodingType != TranscodingJobType.Progressive
                ? string.Empty
                : string.Format(CultureInfo.InvariantCulture, ",setpts=PTS -{0}/TB", seconds);

            var alphaParam = enableAlpha ? ":alpha=1" : string.Empty;
            var sub2videoParam = enableSub2video ? ":sub2video=1" : string.Empty;

            var fontPath = Path.Combine(_appPaths.CachePath, "attachments", state.MediaSource.Id);
            var fontParam = string.Format(
                CultureInfo.InvariantCulture,
                ":fontsdir='{0}'",
                _mediaEncoder.EscapeSubtitleFilterPath(fontPath));

            // TODO
            // var fallbackFontPath = Path.Combine(_appPaths.ProgramDataPath, "fonts", "DroidSansFallback.ttf");
            // string fallbackFontParam = string.Empty;

            // if (!File.Exists(fallbackFontPath))
            // {
            //     _fileSystem.CreateDirectory(_fileSystem.GetDirectoryName(fallbackFontPath));
            //     using (var stream = _assemblyInfo.GetManifestResourceStream(GetType(), GetType().Namespace + ".DroidSansFallback.ttf"))
            //     {
            //         using (var fileStream = new FileStream(fallbackFontPath, FileMode.Create, FileAccess.Write, FileShare.Read))
            //         {
            //             stream.CopyTo(fileStream);
            //         }
            //     }
            // }

            // fallbackFontParam = string.Format(CultureInfo.InvariantCulture, ":force_style='FontName=Droid Sans Fallback':fontsdir='{0}'", _mediaEncoder.EscapeSubtitleFilterPath(_fileSystem.GetDirectoryName(fallbackFontPath)));

            if (state.SubtitleStream.IsExternal)
            {
                var subtitlePath = state.SubtitleStream.Path;
                var charsetParam = string.Empty;

                if (!string.IsNullOrEmpty(state.SubtitleStream.Language))
                {
                    var charenc = _subtitleEncoder.GetSubtitleFileCharacterSet(
                        subtitlePath,
                        state.SubtitleStream.Language,
                        state.MediaSource.Protocol,
                        CancellationToken.None).GetAwaiter().GetResult();

                    if (!string.IsNullOrEmpty(charenc))
                    {
                        charsetParam = ":charenc=" + charenc;
                    }
                }

                // TODO: Perhaps also use original_size=1920x800 ??
                return string.Format(
                    CultureInfo.InvariantCulture,
                    "subtitles=f='{0}'{1}{2}{3}{4}{5}",
                    _mediaEncoder.EscapeSubtitleFilterPath(subtitlePath),
                    charsetParam,
                    alphaParam,
                    sub2videoParam,
                    fontParam,
                    // fallbackFontParam,
                    setPtsParam);
            }

            var mediaPath = state.MediaPath ?? string.Empty;

            return string.Format(
                CultureInfo.InvariantCulture,
                "subtitles=f='{0}':si={1}{2}{3}{4}{5}",
                _mediaEncoder.EscapeSubtitleFilterPath(mediaPath),
                state.InternalSubtitleStreamOffset.ToString(CultureInfo.InvariantCulture),
                alphaParam,
                sub2videoParam,
                fontParam,
                // fallbackFontParam,
                setPtsParam);
        }

        public double? GetFramerateParam(EncodingJobInfo state)
        {
            var request = state.BaseRequest;

            if (request.Framerate.HasValue)
            {
                return request.Framerate.Value;
            }

            var maxrate = request.MaxFramerate;

            if (maxrate.HasValue && state.VideoStream != null)
            {
                var contentRate = state.VideoStream.AverageFrameRate ?? state.VideoStream.RealFrameRate;

                if (contentRate.HasValue && contentRate.Value > maxrate.Value)
                {
                    return maxrate;
                }
            }

            return null;
        }

        public string GetHlsVideoKeyFrameArguments(
            EncodingJobInfo state,
            string codec,
            int segmentLength,
            bool isEventPlaylist,
            int? startNumber)
        {
            var args = string.Empty;
            var gopArg = string.Empty;
            var keyFrameArg = string.Empty;
            if (isEventPlaylist)
            {
                keyFrameArg = string.Format(
                    CultureInfo.InvariantCulture,
                    " -force_key_frames:0 \"expr:gte(t,n_forced*{0})\"",
                    segmentLength);
            }
            else if (startNumber.HasValue)
            {
                keyFrameArg = string.Format(
                    CultureInfo.InvariantCulture,
                    " -force_key_frames:0 \"expr:gte(t,{0}+n_forced*{1})\"",
                    startNumber.Value * segmentLength,
                    segmentLength);
            }

            var framerate = state.VideoStream?.RealFrameRate;
            if (framerate.HasValue)
            {
                // This is to make sure keyframe interval is limited to our segment,
                // as forcing keyframes is not enough.
                // Example: we encoded half of desired length, then codec detected
                // scene cut and inserted a keyframe; next forced keyframe would
                // be created outside of segment, which breaks seeking.
                gopArg = string.Format(
                    CultureInfo.InvariantCulture,
                    " -g:v:0 {0} -keyint_min:v:0 {0}",
                    Math.Ceiling(segmentLength * framerate.Value));
            }

            // Unable to force key frames using these encoders, set key frames by GOP.
            if (string.Equals(codec, "h264_qsv", StringComparison.OrdinalIgnoreCase)
                || string.Equals(codec, "h264_nvenc", StringComparison.OrdinalIgnoreCase)
                || string.Equals(codec, "h264_amf", StringComparison.OrdinalIgnoreCase)
                || string.Equals(codec, "hevc_qsv", StringComparison.OrdinalIgnoreCase)
                || string.Equals(codec, "hevc_nvenc", StringComparison.OrdinalIgnoreCase)
                || string.Equals(codec, "hevc_amf", StringComparison.OrdinalIgnoreCase))
            {
                args += gopArg;
            }
            else if (string.Equals(codec, "libx264", StringComparison.OrdinalIgnoreCase)
                     || string.Equals(codec, "libx265", StringComparison.OrdinalIgnoreCase)
                     || string.Equals(codec, "h264_vaapi", StringComparison.OrdinalIgnoreCase)
                     || string.Equals(codec, "hevc_vaapi", StringComparison.OrdinalIgnoreCase))
            {
                args += keyFrameArg;

                // prevent the libx264 from post processing to break the set keyframe.
                if (string.Equals(codec, "libx264", StringComparison.OrdinalIgnoreCase))
                {
                    args += " -sc_threshold:v:0 0";
                }
            }
            else
            {
                args += keyFrameArg + gopArg;
            }

            return args;
        }

        /// <summary>
        /// Gets the video bitrate to specify on the command line.
        /// </summary>
        /// <param name="state">Encoding state.</param>
        /// <param name="videoEncoder">Video encoder to use.</param>
        /// <param name="encodingOptions">Encoding options.</param>
        /// <param name="defaultPreset">Default present to use for encoding.</param>
        /// <returns>Video bitrate.</returns>
        public string GetVideoQualityParam(EncodingJobInfo state, string videoEncoder, EncodingOptions encodingOptions, string defaultPreset)
        {
            var param = string.Empty;

            // Tutorials: Enable Intel GuC / HuC firmware loading for Low Power Encoding.
            // https://01.org/linuxgraphics/downloads/firmware
            // https://wiki.archlinux.org/title/intel_graphics#Enable_GuC_/_HuC_firmware_loading
            // Intel Low Power Encoding can save unnecessary CPU-GPU synchronization,
            // which will reduce overhead in performance intensive tasks such as 4k transcoding and tonemapping.
            var intelLowPowerHwEncoding = false;

            if (string.Equals(encodingOptions.HardwareAccelerationType, "vaapi", StringComparison.OrdinalIgnoreCase))
            {
                var isIntelVaapiDriver = _mediaEncoder.IsVaapiDeviceInteliHD || _mediaEncoder.IsVaapiDeviceInteli965;

                if (string.Equals(videoEncoder, "h264_vaapi", StringComparison.OrdinalIgnoreCase))
                {
                    intelLowPowerHwEncoding = encodingOptions.EnableIntelLowPowerH264HwEncoder && isIntelVaapiDriver;
                }
                else if (string.Equals(videoEncoder, "hevc_vaapi", StringComparison.OrdinalIgnoreCase))
                {
                    intelLowPowerHwEncoding = encodingOptions.EnableIntelLowPowerHevcHwEncoder && isIntelVaapiDriver;
                }
            }
            else if (string.Equals(encodingOptions.HardwareAccelerationType, "qsv", StringComparison.OrdinalIgnoreCase))
            {
                if (string.Equals(videoEncoder, "h264_qsv", StringComparison.OrdinalIgnoreCase))
                {
                    intelLowPowerHwEncoding = encodingOptions.EnableIntelLowPowerH264HwEncoder;
                }
                else if (string.Equals(videoEncoder, "hevc_qsv", StringComparison.OrdinalIgnoreCase))
                {
                    intelLowPowerHwEncoding = encodingOptions.EnableIntelLowPowerHevcHwEncoder;
                }
            }

            if (intelLowPowerHwEncoding)
            {
                param += " -low_power 1";
            }

            var isVc1 = string.Equals(state.VideoStream?.Codec, "vc1", StringComparison.OrdinalIgnoreCase);
            var isLibX265 = string.Equals(videoEncoder, "libx265", StringComparison.OrdinalIgnoreCase);

            if (string.Equals(videoEncoder, "libx264", StringComparison.OrdinalIgnoreCase) || isLibX265)
            {
                if (!string.IsNullOrEmpty(encodingOptions.EncoderPreset))
                {
                    param += " -preset " + encodingOptions.EncoderPreset;
                }
                else
                {
                    param += " -preset " + defaultPreset;
                }

                int encodeCrf = encodingOptions.H264Crf;
                if (isLibX265)
                {
                    encodeCrf = encodingOptions.H265Crf;
                }

                if (encodeCrf >= 0 && encodeCrf <= 51)
                {
                    param += " -crf " + encodeCrf.ToString(CultureInfo.InvariantCulture);
                }
                else
                {
                    string defaultCrf = "23";
                    if (isLibX265)
                    {
                        defaultCrf = "28";
                    }

                    param += " -crf " + defaultCrf;
                }
            }
            else if (string.Equals(videoEncoder, "h264_qsv", StringComparison.OrdinalIgnoreCase) // h264 (h264_qsv)
                     || string.Equals(videoEncoder, "hevc_qsv", StringComparison.OrdinalIgnoreCase)) // hevc (hevc_qsv)
            {
                string[] valid_h264_qsv = { "veryslow", "slower", "slow", "medium", "fast", "faster", "veryfast" };

                if (valid_h264_qsv.Contains(encodingOptions.EncoderPreset, StringComparison.OrdinalIgnoreCase))
                {
                    param += " -preset " + encodingOptions.EncoderPreset;
                }
                else
                {
                    param += " -preset 7";
                }

                param += " -look_ahead 0";
            }
            else if (string.Equals(videoEncoder, "h264_nvenc", StringComparison.OrdinalIgnoreCase) // h264 (h264_nvenc)
                     || string.Equals(videoEncoder, "hevc_nvenc", StringComparison.OrdinalIgnoreCase)) // hevc (hevc_nvenc)
            {
                switch (encodingOptions.EncoderPreset)
                {
                    case "veryslow":
                        param += " -preset p7";
                        break;

                    case "slow":
                        param += " -preset p6";
                        break;

                    case "slower":
                        param += " -preset p5";
                        break;

                    case "medium":
                        param += " -preset p4";
                        break;

                    case "fast":
                        param += " -preset p3";
                        break;

                    case "faster":
                        param += " -preset p2";
                        break;

                    case "veryfast":
                    case "superfast":
                    case "ultrafast":
                        param += " -preset p1";
                        break;

                    default:
                        param += " -preset p4";
                        break;
                }
            }
            else if (string.Equals(videoEncoder, "h264_amf", StringComparison.OrdinalIgnoreCase) // h264 (h264_amf)
                     || string.Equals(videoEncoder, "hevc_amf", StringComparison.OrdinalIgnoreCase)) // hevc (hevc_amf)
            {
                switch (encodingOptions.EncoderPreset)
                {
                    case "veryslow":
                    case "slow":
                    case "slower":
                        param += " -quality quality";
                        break;

                    case "medium":
                        param += " -quality balanced";
                        break;

                    case "fast":
                    case "faster":
                    case "veryfast":
                    case "superfast":
                    case "ultrafast":
                        param += " -quality speed";
                        break;

                    default:
                        param += " -quality speed";
                        break;
                }

                if (string.Equals(videoEncoder, "hevc_amf", StringComparison.OrdinalIgnoreCase))
                {
                    param += " -header_insertion_mode gop -gops_per_idr 1";
                }
            }
            else if (string.Equals(videoEncoder, "libvpx", StringComparison.OrdinalIgnoreCase)) // vp8
            {
                // Values 0-3, 0 being highest quality but slower
                var profileScore = 0;

                string crf;
                var qmin = "0";
                var qmax = "50";

                crf = "10";

                if (isVc1)
                {
                    profileScore++;
                }

                // Max of 2
                profileScore = Math.Min(profileScore, 2);

                // http://www.webmproject.org/docs/encoder-parameters/
                param += string.Format(
                    CultureInfo.InvariantCulture,
                    " -speed 16 -quality good -profile:v {0} -slices 8 -crf {1} -qmin {2} -qmax {3}",
                    profileScore.ToString(CultureInfo.InvariantCulture),
                    crf,
                    qmin,
                    qmax);
            }
            else if (string.Equals(videoEncoder, "libvpx-vp9", StringComparison.OrdinalIgnoreCase)) // vp9
            {
                // When `-deadline` is set to `good` or `best`, `-cpu-used` ranges from 0-5.
                // When `-deadline` is set to `realtime`, `-cpu-used` ranges from 0-15.
                // Resources:
                //   * https://trac.ffmpeg.org/wiki/Encode/VP9
                //   * https://superuser.com/questions/1586934
                //   * https://developers.google.com/media/vp9
                param += encodingOptions.EncoderPreset switch
                {
                    "veryslow" => " -deadline best -cpu-used 0",
                    "slower" => " -deadline best -cpu-used 2",
                    "slow" => " -deadline best -cpu-used 3",
                    "medium" => " -deadline good -cpu-used 0",
                    "fast" => " -deadline good -cpu-used 1",
                    "faster" => " -deadline good -cpu-used 2",
                    "veryfast" => " -deadline good -cpu-used 3",
                    "superfast" => " -deadline good -cpu-used 4",
                    "ultrafast" => " -deadline good -cpu-used 5",
                    _ => " -deadline good -cpu-used 1"
                };

                // TODO: until VP9 gets its own CRF setting, base CRF on H.265.
                int h265Crf = encodingOptions.H265Crf;
                int defaultVp9Crf = 31;
                if (h265Crf >= 0 && h265Crf <= 51)
                {
                    // This conversion factor is chosen to match the default CRF for H.265 to the
                    // recommended 1080p CRF from Google. The factor also maps the logarithmic CRF
                    // scale of x265 [0, 51] to that of VP9 [0, 63] relatively well.

                    // Resources:
                    //   * https://developers.google.com/media/vp9/settings/vod
                    const float H265ToVp9CrfConversionFactor = 1.12F;

                    var vp9Crf = Convert.ToInt32(h265Crf * H265ToVp9CrfConversionFactor);

                    // Encoder allows for CRF values in the range [0, 63].
                    vp9Crf = Math.Clamp(vp9Crf, 0, 63);

                    param += FormattableString.Invariant($" -crf {vp9Crf}");
                }
                else
                {
                    param += FormattableString.Invariant($" -crf {defaultVp9Crf}");
                }

                param += " -row-mt 1 -profile 1";
            }
            else if (string.Equals(videoEncoder, "mpeg4", StringComparison.OrdinalIgnoreCase))
            {
                param += " -mbd rd -flags +mv4+aic -trellis 2 -cmp 2 -subcmp 2 -bf 2";
            }
            else if (string.Equals(videoEncoder, "wmv2", StringComparison.OrdinalIgnoreCase)) // asf/wmv
            {
                param += " -qmin 2";
            }
            else if (string.Equals(videoEncoder, "msmpeg4", StringComparison.OrdinalIgnoreCase))
            {
                param += " -mbd 2";
            }

            param += GetVideoBitrateParam(state, videoEncoder);

            var framerate = GetFramerateParam(state);
            if (framerate.HasValue)
            {
                param += string.Format(CultureInfo.InvariantCulture, " -r {0}", framerate.Value.ToString(CultureInfo.InvariantCulture));
            }

            var targetVideoCodec = state.ActualOutputVideoCodec;
            if (string.Equals(targetVideoCodec, "h265", StringComparison.OrdinalIgnoreCase)
                || string.Equals(targetVideoCodec, "hevc", StringComparison.OrdinalIgnoreCase))
            {
                targetVideoCodec = "hevc";
            }

            var profile = state.GetRequestedProfiles(targetVideoCodec).FirstOrDefault() ?? string.Empty;
            profile = Regex.Replace(profile, @"\s+", string.Empty);

            // We only transcode to HEVC 8-bit for now, force Main Profile.
            if (profile.Contains("main10", StringComparison.OrdinalIgnoreCase)
                || profile.Contains("mainstill", StringComparison.OrdinalIgnoreCase))
            {
                profile = "main";
            }

            // Extended Profile is not supported by any known h264 encoders, force Main Profile.
            if (profile.Contains("extended", StringComparison.OrdinalIgnoreCase))
            {
                profile = "main";
            }

            // Only libx264 support encoding H264 High 10 Profile, otherwise force High Profile.
            if (!string.Equals(videoEncoder, "libx264", StringComparison.OrdinalIgnoreCase)
                && profile.Contains("high10", StringComparison.OrdinalIgnoreCase))
            {
                profile = "high";
            }

            // h264_vaapi does not support Baseline profile, force Constrained Baseline in this case,
            // which is compatible (and ugly).
            if (string.Equals(videoEncoder, "h264_vaapi", StringComparison.OrdinalIgnoreCase)
                && profile.Contains("baseline", StringComparison.OrdinalIgnoreCase))
            {
                profile = "constrained_baseline";
            }

            // libx264, h264_qsv and h264_nvenc does not support Constrained Baseline profile, force Baseline in this case.
            if ((string.Equals(videoEncoder, "libx264", StringComparison.OrdinalIgnoreCase)
                 || string.Equals(videoEncoder, "h264_qsv", StringComparison.OrdinalIgnoreCase)
                 || string.Equals(videoEncoder, "h264_nvenc", StringComparison.OrdinalIgnoreCase))
                && profile.Contains("baseline", StringComparison.OrdinalIgnoreCase))
            {
                profile = "baseline";
            }

            // libx264, h264_qsv, h264_nvenc and h264_vaapi does not support Constrained High profile, force High in this case.
            if ((string.Equals(videoEncoder, "libx264", StringComparison.OrdinalIgnoreCase)
                 || string.Equals(videoEncoder, "h264_qsv", StringComparison.OrdinalIgnoreCase)
                 || string.Equals(videoEncoder, "h264_nvenc", StringComparison.OrdinalIgnoreCase)
                 || string.Equals(videoEncoder, "h264_vaapi", StringComparison.OrdinalIgnoreCase))
                && profile.Contains("high", StringComparison.OrdinalIgnoreCase))
            {
                profile = "high";
            }

            if (string.Equals(videoEncoder, "h264_amf", StringComparison.OrdinalIgnoreCase)
                && profile.Contains("baseline", StringComparison.OrdinalIgnoreCase))
            {
                profile = "constrained_baseline";
            }

            if (string.Equals(videoEncoder, "h264_amf", StringComparison.OrdinalIgnoreCase)
                && profile.Contains("constrainedhigh", StringComparison.OrdinalIgnoreCase))
            {
                profile = "constrained_high";
            }

            if (!string.IsNullOrEmpty(profile))
            {
                if (!string.Equals(videoEncoder, "h264_v4l2m2m", StringComparison.OrdinalIgnoreCase))
                {
                    param += " -profile:v:0 " + profile;
                }
            }

            var level = state.GetRequestedLevel(targetVideoCodec);

            if (!string.IsNullOrEmpty(level))
            {
                level = NormalizeTranscodingLevel(state, level);

                // libx264, QSV, AMF can adjust the given level to match the output.
                if (string.Equals(videoEncoder, "h264_qsv", StringComparison.OrdinalIgnoreCase)
                    || string.Equals(videoEncoder, "libx264", StringComparison.OrdinalIgnoreCase))
                {
                    param += " -level " + level;
                }
                else if (string.Equals(videoEncoder, "hevc_qsv", StringComparison.OrdinalIgnoreCase))
                {
                    // hevc_qsv use -level 51 instead of -level 153.
                    if (double.TryParse(level, NumberStyles.Any, CultureInfo.InvariantCulture, out double hevcLevel))
                    {
                        param += " -level " + (hevcLevel / 3);
                    }
                }
                else if (string.Equals(videoEncoder, "h264_amf", StringComparison.OrdinalIgnoreCase)
                         || string.Equals(videoEncoder, "hevc_amf", StringComparison.OrdinalIgnoreCase))
                {
                    param += " -level " + level;
                }
                else if (string.Equals(videoEncoder, "h264_nvenc", StringComparison.OrdinalIgnoreCase)
                         || string.Equals(videoEncoder, "hevc_nvenc", StringComparison.OrdinalIgnoreCase)
                         || string.Equals(videoEncoder, "h264_vaapi", StringComparison.OrdinalIgnoreCase)
                         || string.Equals(videoEncoder, "hevc_vaapi", StringComparison.OrdinalIgnoreCase))
                {
                    // level option may cause NVENC to fail.
                    // NVENC cannot adjust the given level, just throw an error.
                    // level option may cause corrupted frames on AMD VAAPI.
                }
                else if (!string.Equals(videoEncoder, "libx265", StringComparison.OrdinalIgnoreCase))
                {
                    param += " -level " + level;
                }
            }

            if (string.Equals(videoEncoder, "libx264", StringComparison.OrdinalIgnoreCase))
            {
                param += " -x264opts:0 subme=0:me_range=4:rc_lookahead=10:me=dia:no_chroma_me:8x8dct=0:partitions=none";
            }

            if (string.Equals(videoEncoder, "libx265", StringComparison.OrdinalIgnoreCase))
            {
                // libx265 only accept level option in -x265-params.
                // level option may cause libx265 to fail.
                // libx265 cannot adjust the given level, just throw an error.
                // TODO: set fine tuned params.
                param += " -x265-params:0 no-info=1";
            }

            return param;
        }

        public bool CanStreamCopyVideo(EncodingJobInfo state, MediaStream videoStream)
        {
            var request = state.BaseRequest;

            if (!request.AllowVideoStreamCopy)
            {
                return false;
            }

            if (videoStream.IsInterlaced
                && state.DeInterlace(videoStream.Codec, false))
            {
                return false;
            }

            if (videoStream.IsAnamorphic ?? false)
            {
                if (request.RequireNonAnamorphic)
                {
                    return false;
                }
            }

            // Can't stream copy if we're burning in subtitles
            if (request.SubtitleStreamIndex.HasValue
                && state.SubtitleDeliveryMethod == SubtitleDeliveryMethod.Encode)
            {
                return false;
            }

            if (string.Equals("h264", videoStream.Codec, StringComparison.OrdinalIgnoreCase)
                && videoStream.IsAVC.HasValue
                && !videoStream.IsAVC.Value
                && request.RequireAvc)
            {
                return false;
            }

            // Source and target codecs must match
            if (string.IsNullOrEmpty(videoStream.Codec)
                || (state.SupportedVideoCodecs.Length != 0
                    && !state.SupportedVideoCodecs.Contains(videoStream.Codec, StringComparison.OrdinalIgnoreCase)))
            {
                return false;
            }

            var requestedProfiles = state.GetRequestedProfiles(videoStream.Codec);

            // If client is requesting a specific video profile, it must match the source
            if (requestedProfiles.Length > 0)
            {
                if (string.IsNullOrEmpty(videoStream.Profile))
                {
                    // return false;
                }

                var requestedProfile = requestedProfiles[0];
                // strip spaces because they may be stripped out on the query string as well
                if (!string.IsNullOrEmpty(videoStream.Profile)
                    && !requestedProfiles.Contains(videoStream.Profile.Replace(" ", string.Empty, StringComparison.Ordinal), StringComparison.OrdinalIgnoreCase))
                {
                    var currentScore = GetVideoProfileScore(videoStream.Codec, videoStream.Profile);
                    var requestedScore = GetVideoProfileScore(videoStream.Codec, requestedProfile);

                    if (currentScore == -1 || currentScore > requestedScore)
                    {
                        return false;
                    }
                }
            }

            var requestedRangeTypes = state.GetRequestedRangeTypes(videoStream.Codec);
            if (requestedProfiles.Length > 0)
            {
                if (string.IsNullOrEmpty(videoStream.VideoRangeType))
                {
                    return false;
                }

                if (!requestedRangeTypes.Contains(videoStream.VideoRangeType, StringComparison.OrdinalIgnoreCase))
                {
                    return false;
                }
            }

            // Video width must fall within requested value
            if (request.MaxWidth.HasValue
                && (!videoStream.Width.HasValue || videoStream.Width.Value > request.MaxWidth.Value))
            {
                return false;
            }

            // Video height must fall within requested value
            if (request.MaxHeight.HasValue
                && (!videoStream.Height.HasValue || videoStream.Height.Value > request.MaxHeight.Value))
            {
                return false;
            }

            // Video framerate must fall within requested value
            var requestedFramerate = request.MaxFramerate ?? request.Framerate;
            if (requestedFramerate.HasValue)
            {
                var videoFrameRate = videoStream.AverageFrameRate ?? videoStream.RealFrameRate;

                if (!videoFrameRate.HasValue || videoFrameRate.Value > requestedFramerate.Value)
                {
                    return false;
                }
            }

            // Video bitrate must fall within requested value
            if (request.VideoBitRate.HasValue
                && (!videoStream.BitRate.HasValue || videoStream.BitRate.Value > request.VideoBitRate.Value))
            {
                return false;
            }

            var maxBitDepth = state.GetRequestedVideoBitDepth(videoStream.Codec);
            if (maxBitDepth.HasValue)
            {
                if (videoStream.BitDepth.HasValue && videoStream.BitDepth.Value > maxBitDepth.Value)
                {
                    return false;
                }
            }

            var maxRefFrames = state.GetRequestedMaxRefFrames(videoStream.Codec);
            if (maxRefFrames.HasValue
                && videoStream.RefFrames.HasValue && videoStream.RefFrames.Value > maxRefFrames.Value)
            {
                return false;
            }

            // If a specific level was requested, the source must match or be less than
            var level = state.GetRequestedLevel(videoStream.Codec);
            if (!string.IsNullOrEmpty(level)
                && double.TryParse(level, NumberStyles.Any, CultureInfo.InvariantCulture, out var requestLevel))
            {
                if (!videoStream.Level.HasValue)
                {
                    // return false;
                }

                if (videoStream.Level.HasValue && videoStream.Level.Value > requestLevel)
                {
                    return false;
                }
            }

            if (string.Equals(state.InputContainer, "avi", StringComparison.OrdinalIgnoreCase)
                && string.Equals(videoStream.Codec, "h264", StringComparison.OrdinalIgnoreCase)
                && !(videoStream.IsAVC ?? false))
            {
                // see Coach S01E01 - Kelly and the Professor(0).avi
                return false;
            }

            return true;
        }

        public bool CanStreamCopyAudio(EncodingJobInfo state, MediaStream audioStream, IEnumerable<string> supportedAudioCodecs)
        {
            var request = state.BaseRequest;

            if (!request.AllowAudioStreamCopy)
            {
                return false;
            }

            var maxBitDepth = state.GetRequestedAudioBitDepth(audioStream.Codec);
            if (maxBitDepth.HasValue
                && audioStream.BitDepth.HasValue
                && audioStream.BitDepth.Value > maxBitDepth.Value)
            {
                return false;
            }

            // Source and target codecs must match
            if (string.IsNullOrEmpty(audioStream.Codec)
                || !supportedAudioCodecs.Contains(audioStream.Codec, StringComparison.OrdinalIgnoreCase))
            {
                return false;
            }

            // Channels must fall within requested value
            var channels = state.GetRequestedAudioChannels(audioStream.Codec);
            if (channels.HasValue)
            {
                if (!audioStream.Channels.HasValue || audioStream.Channels.Value <= 0)
                {
                    return false;
                }

                if (audioStream.Channels.Value > channels.Value)
                {
                    return false;
                }
            }

            // Sample rate must fall within requested value
            if (request.AudioSampleRate.HasValue)
            {
                if (!audioStream.SampleRate.HasValue || audioStream.SampleRate.Value <= 0)
                {
                    return false;
                }

                if (audioStream.SampleRate.Value > request.AudioSampleRate.Value)
                {
                    return false;
                }
            }

            // Video bitrate must fall within requested value
            if (request.AudioBitRate.HasValue
                && audioStream.BitDepth.HasValue
                && audioStream.BitRate.Value > request.AudioBitRate.Value)
            {
                return false;
            }

            return request.EnableAutoStreamCopy;
        }

        public int GetVideoBitrateParamValue(BaseEncodingJobOptions request, MediaStream videoStream, string outputVideoCodec)
        {
            var bitrate = request.VideoBitRate;

            if (videoStream != null)
            {
                var isUpscaling = request.Height.HasValue
                    && videoStream.Height.HasValue
                    && request.Height.Value > videoStream.Height.Value
                    && request.Width.HasValue
                    && videoStream.Width.HasValue
                    && request.Width.Value > videoStream.Width.Value;

                // Don't allow bitrate increases unless upscaling
                if (!isUpscaling && bitrate.HasValue && videoStream.BitRate.HasValue)
                {
                    bitrate = GetMinBitrate(videoStream.BitRate.Value, bitrate.Value);
                }

                if (bitrate.HasValue)
                {
                    var inputVideoCodec = videoStream.Codec;
                    bitrate = ScaleBitrate(bitrate.Value, inputVideoCodec, outputVideoCodec);

                    // If a max bitrate was requested, don't let the scaled bitrate exceed it
                    if (request.VideoBitRate.HasValue)
                    {
                        bitrate = Math.Min(bitrate.Value, request.VideoBitRate.Value);
                    }
                }
            }

            // Cap the max target bitrate to intMax/2 to satisify the bufsize=bitrate*2.
            return Math.Min(bitrate ?? 0, int.MaxValue / 2);
        }

        private int GetMinBitrate(int sourceBitrate, int requestedBitrate)
        {
            // these values were chosen from testing to improve low bitrate streams
            if (sourceBitrate <= 2000000)
            {
                sourceBitrate = Convert.ToInt32(sourceBitrate * 2.5);
            }
            else if (sourceBitrate <= 3000000)
            {
                sourceBitrate *= 2;
            }

            var bitrate = Math.Min(sourceBitrate, requestedBitrate);

            return bitrate;
        }

        private static double GetVideoBitrateScaleFactor(string codec)
        {
            if (string.Equals(codec, "h265", StringComparison.OrdinalIgnoreCase)
                || string.Equals(codec, "hevc", StringComparison.OrdinalIgnoreCase)
                || string.Equals(codec, "vp9", StringComparison.OrdinalIgnoreCase)
                || string.Equals(codec, "av1", StringComparison.OrdinalIgnoreCase))
            {
                return .6;
            }

            return 1;
        }

        private static int ScaleBitrate(int bitrate, string inputVideoCodec, string outputVideoCodec)
        {
            var inputScaleFactor = GetVideoBitrateScaleFactor(inputVideoCodec);
            var outputScaleFactor = GetVideoBitrateScaleFactor(outputVideoCodec);
            var scaleFactor = outputScaleFactor / inputScaleFactor;

            if (bitrate <= 500000)
            {
                scaleFactor = Math.Max(scaleFactor, 4);
            }
            else if (bitrate <= 1000000)
            {
                scaleFactor = Math.Max(scaleFactor, 3);
            }
            else if (bitrate <= 2000000)
            {
                scaleFactor = Math.Max(scaleFactor, 2.5);
            }
            else if (bitrate <= 3000000)
            {
                scaleFactor = Math.Max(scaleFactor, 2);
            }

            return Convert.ToInt32(scaleFactor * bitrate);
        }

        public int? GetAudioBitrateParam(BaseEncodingJobOptions request, MediaStream audioStream)
        {
            return GetAudioBitrateParam(request.AudioBitRate, request.AudioCodec, audioStream);
        }

        public int? GetAudioBitrateParam(int? audioBitRate, string audioCodec, MediaStream audioStream)
        {
            if (audioStream == null)
            {
                return null;
            }

            if (audioBitRate.HasValue && string.IsNullOrEmpty(audioCodec))
            {
                return Math.Min(384000, audioBitRate.Value);
            }

            if (audioBitRate.HasValue && !string.IsNullOrEmpty(audioCodec))
            {
                if (string.Equals(audioCodec, "aac", StringComparison.OrdinalIgnoreCase)
                    || string.Equals(audioCodec, "mp3", StringComparison.OrdinalIgnoreCase)
                    || string.Equals(audioCodec, "ac3", StringComparison.OrdinalIgnoreCase)
                    || string.Equals(audioCodec, "eac3", StringComparison.OrdinalIgnoreCase))
                {
                    if ((audioStream.Channels ?? 0) >= 6)
                    {
                        return Math.Min(640000, audioBitRate.Value);
                    }

                    return Math.Min(384000, audioBitRate.Value);
                }

                if (string.Equals(audioCodec, "flac", StringComparison.OrdinalIgnoreCase)
                    || string.Equals(audioCodec, "alac", StringComparison.OrdinalIgnoreCase))
                {
                    if ((audioStream.Channels ?? 0) >= 6)
                    {
                        return Math.Min(3584000, audioBitRate.Value);
                    }

                    return Math.Min(1536000, audioBitRate.Value);
                }
            }

            // Empty bitrate area is not allow on iOS
            // Default audio bitrate to 128K if it is not being requested
            // https://ffmpeg.org/ffmpeg-codecs.html#toc-Codec-Options
            return 128000;
        }

        public string GetAudioFilterParam(EncodingJobInfo state, EncodingOptions encodingOptions)
        {
            var channels = state.OutputAudioChannels;

            var filters = new List<string>();

            // Boost volume to 200% when downsampling from 6ch to 2ch
            if (channels.HasValue
                && channels.Value <= 2
                && state.AudioStream != null
                && state.AudioStream.Channels.HasValue
                && state.AudioStream.Channels.Value > 5
                && !encodingOptions.DownMixAudioBoost.Equals(1))
            {
                filters.Add("volume=" + encodingOptions.DownMixAudioBoost.ToString(CultureInfo.InvariantCulture));
            }

            var isCopyingTimestamps = state.CopyTimestamps || state.TranscodingType != TranscodingJobType.Progressive;
            if (state.SubtitleStream != null && state.SubtitleStream.IsTextSubtitleStream && state.SubtitleDeliveryMethod == SubtitleDeliveryMethod.Encode && !isCopyingTimestamps)
            {
                var seconds = TimeSpan.FromTicks(state.StartTimeTicks ?? 0).TotalSeconds;

                filters.Add(
                    string.Format(
                        CultureInfo.InvariantCulture,
                        "asetpts=PTS-{0}/TB",
                        Math.Round(seconds)));
            }

            if (filters.Count > 0)
            {
                return " -af \"" + string.Join(',', filters) + "\"";
            }

            return string.Empty;
        }

        /// <summary>
        /// Gets the number of audio channels to specify on the command line.
        /// </summary>
        /// <param name="state">The state.</param>
        /// <param name="audioStream">The audio stream.</param>
        /// <param name="outputAudioCodec">The output audio codec.</param>
        /// <returns>System.Nullable{System.Int32}.</returns>
        public int? GetNumAudioChannelsParam(EncodingJobInfo state, MediaStream audioStream, string outputAudioCodec)
        {
            if (audioStream == null)
            {
                return null;
            }

            var request = state.BaseRequest;

            var inputChannels = audioStream.Channels;

            if (inputChannels <= 0)
            {
                inputChannels = null;
            }

            var codec = outputAudioCodec ?? string.Empty;

            int? transcoderChannelLimit;
            if (codec.IndexOf("wma", StringComparison.OrdinalIgnoreCase) != -1)
            {
                // wmav2 currently only supports two channel output
                transcoderChannelLimit = 2;
            }
            else if (codec.IndexOf("mp3", StringComparison.OrdinalIgnoreCase) != -1)
            {
                // libmp3lame currently only supports two channel output
                transcoderChannelLimit = 2;
            }
            else if (codec.IndexOf("aac", StringComparison.OrdinalIgnoreCase) != -1)
            {
                // aac is able to handle 8ch(7.1 layout)
                transcoderChannelLimit = 8;
            }
            else
            {
                // If we don't have any media info then limit it to 6 to prevent encoding errors due to asking for too many channels
                transcoderChannelLimit = 6;
            }

            var isTranscodingAudio = !IsCopyCodec(codec);

            int? resultChannels = state.GetRequestedAudioChannels(codec);
            if (isTranscodingAudio)
            {
                resultChannels = GetMinValue(request.TranscodingMaxAudioChannels, resultChannels);
            }

            if (inputChannels.HasValue)
            {
                resultChannels = resultChannels.HasValue
                    ? Math.Min(resultChannels.Value, inputChannels.Value)
                    : inputChannels.Value;
            }

            if (isTranscodingAudio && transcoderChannelLimit.HasValue)
            {
                resultChannels = resultChannels.HasValue
                    ? Math.Min(resultChannels.Value, transcoderChannelLimit.Value)
                    : transcoderChannelLimit.Value;
            }

            // Avoid transcoding to audio channels other than 1ch, 2ch, 6ch (5.1 layout) and 8ch (7.1 layout).
            // https://developer.apple.com/documentation/http_live_streaming/hls_authoring_specification_for_apple_devices
            if (isTranscodingAudio
                && state.TranscodingType != TranscodingJobType.Progressive
                && resultChannels.HasValue
                && ((resultChannels.Value > 2 && resultChannels.Value < 6) || resultChannels.Value == 7))
            {
                resultChannels = 2;
            }

            return resultChannels;
        }

        private int? GetMinValue(int? val1, int? val2)
        {
            if (!val1.HasValue)
            {
                return val2;
            }

            if (!val2.HasValue)
            {
                return val1;
            }

            return Math.Min(val1.Value, val2.Value);
        }

        /// <summary>
        /// Enforces the resolution limit.
        /// </summary>
        /// <param name="state">The state.</param>
        public void EnforceResolutionLimit(EncodingJobInfo state)
        {
            var videoRequest = state.BaseRequest;

            // Switch the incoming params to be ceilings rather than fixed values
            videoRequest.MaxWidth = videoRequest.MaxWidth ?? videoRequest.Width;
            videoRequest.MaxHeight = videoRequest.MaxHeight ?? videoRequest.Height;

            videoRequest.Width = null;
            videoRequest.Height = null;
        }

        /// <summary>
        /// Gets the fast seek command line parameter.
        /// </summary>
        /// <param name="state">The state.</param>
        /// <param name="options">The options.</param>
        /// <param name="segmentContainer">Segment Container.</param>
        /// <returns>System.String.</returns>
        /// <value>The fast seek command line parameter.</value>
        public string GetFastSeekCommandLineParameter(EncodingJobInfo state, EncodingOptions options, string segmentContainer)
        {
            var time = state.BaseRequest.StartTimeTicks ?? 0;
            var seekParam = string.Empty;

            if (time > 0)
            {
                seekParam += string.Format(CultureInfo.InvariantCulture, "-ss {0}", _mediaEncoder.GetTimeParameter(time));

                if (state.IsVideoRequest)
                {
                    var outputVideoCodec = GetVideoEncoder(state, options);
                    var segmentFormat = GetSegmentFileExtension(segmentContainer).TrimStart('.');

                    // Important: If this is ever re-enabled, make sure not to use it with wtv because it breaks seeking
                    // Disable -noaccurate_seek on mpegts container due to the timestamps issue on some clients,
                    // but it's still required for fMP4 container otherwise the audio can't be synced to the video.
                    if (!string.Equals(state.InputContainer, "wtv", StringComparison.OrdinalIgnoreCase)
                        && !string.Equals(segmentFormat, "ts", StringComparison.OrdinalIgnoreCase)
                        && state.TranscodingType != TranscodingJobType.Progressive
                        && !state.EnableBreakOnNonKeyFrames(outputVideoCodec)
                        && (state.BaseRequest.StartTimeTicks ?? 0) > 0)
                    {
                        seekParam += " -noaccurate_seek";
                    }
                }
            }

            return seekParam;
        }

        /// <summary>
        /// Gets the map args.
        /// </summary>
        /// <param name="state">The state.</param>
        /// <returns>System.String.</returns>
        public string GetMapArgs(EncodingJobInfo state)
        {
            // If we don't have known media info
            // If input is video, use -sn to drop subtitles
            // Otherwise just return empty
            if (state.VideoStream == null && state.AudioStream == null)
            {
                return state.IsInputVideo ? "-sn" : string.Empty;
            }

            // We have media info, but we don't know the stream index
            if (state.VideoStream != null && state.VideoStream.Index == -1)
            {
                return "-sn";
            }

            // We have media info, but we don't know the stream index
            if (state.AudioStream != null && state.AudioStream.Index == -1)
            {
                return state.IsInputVideo ? "-sn" : string.Empty;
            }

            var args = string.Empty;

            if (state.VideoStream != null)
            {
                int videoStreamIndex = FindIndex(state.MediaSource.MediaStreams, state.VideoStream);

                args += string.Format(
                    CultureInfo.InvariantCulture,
                    "-map 0:{0}",
                    videoStreamIndex);
            }
            else
            {
                // No known video stream
                args += "-vn";
            }

            if (state.AudioStream != null)
            {
                int audioStreamIndex = FindIndex(state.MediaSource.MediaStreams, state.AudioStream);
                if (state.AudioStream.IsExternal)
                {
<<<<<<< HEAD
                    bool hasExternalGraphicsSubs = state.SubtitleStream != null
                        && state.SubtitleDeliveryMethod == SubtitleDeliveryMethod.Encode
                        && state.SubtitleStream.IsExternal
                        && !state.SubtitleStream.IsTextSubtitleStream;
=======
                    bool hasExternalGraphicsSubs = state.SubtitleStream != null && state.SubtitleStream.IsExternal && !state.SubtitleStream.IsTextSubtitleStream;
>>>>>>> c9ed27c9
                    int externalAudioMapIndex = hasExternalGraphicsSubs ? 2 : 1;

                    args += string.Format(
                        CultureInfo.InvariantCulture,
                        " -map {0}:{1}",
                        externalAudioMapIndex,
                        audioStreamIndex);
                }
                else
                {
                    args += string.Format(
                        CultureInfo.InvariantCulture,
                        " -map 0:{0}",
                        audioStreamIndex);
                }
            }
            else
            {
                args += " -map -0:a";
            }

            var subtitleMethod = state.SubtitleDeliveryMethod;
            if (state.SubtitleStream == null || subtitleMethod == SubtitleDeliveryMethod.Hls)
            {
                args += " -map -0:s";
            }
            else if (subtitleMethod == SubtitleDeliveryMethod.Embed)
            {
                int subtitleStreamIndex = FindIndex(state.MediaSource.MediaStreams, state.SubtitleStream);

                args += string.Format(
                    CultureInfo.InvariantCulture,
                    " -map 0:{0}",
                    subtitleStreamIndex);
            }
            else if (state.SubtitleStream.IsExternal && !state.SubtitleStream.IsTextSubtitleStream)
            {
                int externalSubtitleStreamIndex = FindIndex(state.MediaSource.MediaStreams, state.SubtitleStream);

                args += string.Format(
                    CultureInfo.InvariantCulture,
                    " -map 1:{0} -sn",
                    externalSubtitleStreamIndex);
            }

            return args;
        }

        /// <summary>
        /// Determines which stream will be used for playback.
        /// </summary>
        /// <param name="allStream">All stream.</param>
        /// <param name="desiredIndex">Index of the desired.</param>
        /// <param name="type">The type.</param>
        /// <param name="returnFirstIfNoIndex">if set to <c>true</c> [return first if no index].</param>
        /// <returns>MediaStream.</returns>
        public MediaStream GetMediaStream(IEnumerable<MediaStream> allStream, int? desiredIndex, MediaStreamType type, bool returnFirstIfNoIndex = true)
        {
            var streams = allStream.Where(s => s.Type == type).OrderBy(i => i.Index).ToList();

            if (desiredIndex.HasValue)
            {
                var stream = streams.FirstOrDefault(s => s.Index == desiredIndex.Value);

                if (stream != null)
                {
                    return stream;
                }
            }

            if (returnFirstIfNoIndex && type == MediaStreamType.Audio)
            {
                return streams.FirstOrDefault(i => i.Channels.HasValue && i.Channels.Value > 0) ??
                       streams.FirstOrDefault();
            }

            // Just return the first one
            return returnFirstIfNoIndex ? streams.FirstOrDefault() : null;
        }

        public static (int? Width, int? Height) GetFixedOutputSize(
            int? videoWidth,
            int? videoHeight,
            int? requestedWidth,
            int? requestedHeight,
            int? requestedMaxWidth,
            int? requestedMaxHeight)
        {
            if (!videoWidth.HasValue && !requestedWidth.HasValue)
            {
                return (null, null);
            }

            if (!videoHeight.HasValue && !requestedHeight.HasValue)
            {
                return (null, null);
            }

            int inputWidth = Convert.ToInt32(videoWidth ?? requestedWidth, CultureInfo.InvariantCulture);
            int inputHeight = Convert.ToInt32(videoHeight ?? requestedHeight, CultureInfo.InvariantCulture);
            int outputWidth = requestedWidth ?? inputWidth;
            int outputHeight = requestedHeight ?? inputHeight;

            // Don't transcode video to bigger than 4k when using HW.
            int maximumWidth = Math.Min(requestedMaxWidth ?? outputWidth, 4096);
            int maximumHeight = Math.Min(requestedMaxHeight ?? outputHeight, 4096);

            if (outputWidth > maximumWidth || outputHeight > maximumHeight)
            {
                var scaleW = (double)maximumWidth / (double)outputWidth;
                var scaleH = (double)maximumHeight / (double)outputHeight;
                var scale = Math.Min(scaleW, scaleH);
                outputWidth = Math.Min(maximumWidth, (int)(outputWidth * scale));
                outputHeight = Math.Min(maximumHeight, (int)(outputHeight * scale));
            }

            outputWidth = 2 * (outputWidth / 2);
            outputHeight = 2 * (outputHeight / 2);

            return (outputWidth, outputHeight);
        }

        public static string GetHwScaleFilter(
            string hwScaleSuffix,
            string videoFormat,
            int? videoWidth,
            int? videoHeight,
            int? requestedWidth,
            int? requestedHeight,
            int? requestedMaxWidth,
            int? requestedMaxHeight)
        {
            var (outWidth, outHeight) = GetFixedOutputSize(
                videoWidth,
                videoHeight,
                requestedWidth,
                requestedHeight,
                requestedMaxWidth,
                requestedMaxHeight);

            var isFormatFixed = !string.IsNullOrEmpty(videoFormat);
            var isSizeFixed = !videoWidth.HasValue
                || outWidth.Value != videoWidth.Value
                || !videoHeight.HasValue
                || outHeight.Value != videoHeight.Value;

            var arg1 = isSizeFixed ? ("=w=" + outWidth.Value + ":h=" + outHeight.Value) : string.Empty;
            var arg2 = isFormatFixed ? ("format=" + videoFormat) : string.Empty;
            if (isFormatFixed)
            {
                arg2 = (isSizeFixed ? ':' : '=') + arg2;
            }

            if (!string.IsNullOrEmpty(hwScaleSuffix) && (isSizeFixed || isFormatFixed))
            {
                return string.Format(
                    CultureInfo.InvariantCulture,
                    "scale_{0}{1}{2}",
                    hwScaleSuffix,
                    arg1,
                    arg2);
            }

            return string.Empty;
        }

        public static string GetCustomSwScaleFilter(
            int? videoWidth,
            int? videoHeight,
            int? requestedWidth,
            int? requestedHeight,
            int? requestedMaxWidth,
            int? requestedMaxHeight)
        {
            var (outWidth, outHeight) = GetFixedOutputSize(
                videoWidth,
                videoHeight,
                requestedWidth,
                requestedHeight,
                requestedMaxWidth,
                requestedMaxHeight);

            if (outWidth.HasValue && outHeight.HasValue)
            {
                return string.Format(
                    CultureInfo.InvariantCulture,
                    "scale=s={0}x{1}:flags=fast_bilinear",
                    outWidth.Value,
                    outHeight.Value);
            }

            return string.Empty;
        }

        public static string GetAlphaSrcFilter(
            EncodingJobInfo state,
            int? videoWidth,
            int? videoHeight,
            int? requestedWidth,
            int? requestedHeight,
            int? requestedMaxWidth,
            int? requestedMaxHeight,
            int? framerate)
        {
            var reqTicks = state.BaseRequest.StartTimeTicks ?? 0;
            var startTime = TimeSpan.FromTicks(reqTicks).ToString(@"hh\\\:mm\\\:ss\\\.fff", CultureInfo.InvariantCulture);
            var (outWidth, outHeight) = GetFixedOutputSize(
                videoWidth,
                videoHeight,
                requestedWidth,
                requestedHeight,
                requestedMaxWidth,
                requestedMaxHeight);

            if (outWidth.HasValue && outHeight.HasValue)
            {
                return string.Format(
                    CultureInfo.InvariantCulture,
                    "alphasrc=s={0}x{1}:r={2}:start='{3}'",
                    outWidth.Value,
                    outHeight.Value,
                    framerate ?? 10,
                    reqTicks > 0 ? startTime : 0);
            }

            return string.Empty;
        }

        public static string GetSwScaleFilter(
            EncodingJobInfo state,
            EncodingOptions options,
            string videoEncoder,
            int? videoWidth,
            int? videoHeight,
            Video3DFormat? threedFormat,
            int? requestedWidth,
            int? requestedHeight,
            int? requestedMaxWidth,
            int? requestedMaxHeight)
        {
            var isV4l2 = string.Equals(videoEncoder, "h264_v4l2m2m", StringComparison.OrdinalIgnoreCase);
            var scaleVal = isV4l2 ? 64 : 2;

            // If fixed dimensions were supplied
            if (requestedWidth.HasValue && requestedHeight.HasValue)
            {
                if (isV4l2)
                {
                    var widthParam = requestedWidth.Value.ToString(CultureInfo.InvariantCulture);
                    var heightParam = requestedHeight.Value.ToString(CultureInfo.InvariantCulture);

                    return string.Format(
                            CultureInfo.InvariantCulture,
                            "scale=trunc({0}/64)*64:trunc({1}/2)*2",
                            widthParam,
                            heightParam);
                }
                else
                {
                    return GetFixedSwScaleFilter(threedFormat, requestedWidth.Value, requestedHeight.Value);
                }
            }

            // If Max dimensions were supplied, for width selects lowest even number between input width and width req size and selects lowest even number from in width*display aspect and requested size
            else if (requestedMaxWidth.HasValue && requestedMaxHeight.HasValue)
            {
                var maxWidthParam = requestedMaxWidth.Value.ToString(CultureInfo.InvariantCulture);
                var maxHeightParam = requestedMaxHeight.Value.ToString(CultureInfo.InvariantCulture);

                return string.Format(
                        CultureInfo.InvariantCulture,
                        "scale=trunc(min(max(iw\\,ih*a)\\,min({0}\\,{1}*a))/{2})*{2}:trunc(min(max(iw/a\\,ih)\\,min({0}/a\\,{1}))/2)*2",
                        maxWidthParam,
                        maxHeightParam,
                        scaleVal);
            }

            // If a fixed width was requested
            else if (requestedWidth.HasValue)
            {
                if (threedFormat.HasValue)
                {
                    // This method can handle 0 being passed in for the requested height
                    return GetFixedSwScaleFilter(threedFormat, requestedWidth.Value, 0);
                }
                else
                {
                    var widthParam = requestedWidth.Value.ToString(CultureInfo.InvariantCulture);

                    return string.Format(
                            CultureInfo.InvariantCulture,
                            "scale={0}:trunc(ow/a/2)*2",
                            widthParam);
                }
            }

            // If a fixed height was requested
            else if (requestedHeight.HasValue)
            {
                var heightParam = requestedHeight.Value.ToString(CultureInfo.InvariantCulture);

                return string.Format(
                        CultureInfo.InvariantCulture,
                        "scale=trunc(oh*a/{1})*{1}:{0}",
                        heightParam,
                        scaleVal);
            }

            // If a max width was requested
            else if (requestedMaxWidth.HasValue)
            {
                var maxWidthParam = requestedMaxWidth.Value.ToString(CultureInfo.InvariantCulture);

                return string.Format(
                        CultureInfo.InvariantCulture,
                        "scale=trunc(min(max(iw\\,ih*a)\\,{0})/{1})*{1}:trunc(ow/a/2)*2",
                        maxWidthParam,
                        scaleVal);
            }

            // If a max height was requested
            else if (requestedMaxHeight.HasValue)
            {
                var maxHeightParam = requestedMaxHeight.Value.ToString(CultureInfo.InvariantCulture);

                return string.Format(
                        CultureInfo.InvariantCulture,
                        "scale=trunc(oh*a/{1})*{1}:min(max(iw/a\\,ih)\\,{0})",
                        maxHeightParam,
                        scaleVal);
            }

            return string.Empty;
        }

        private static string GetFixedSwScaleFilter(Video3DFormat? threedFormat, int requestedWidth, int requestedHeight)
        {
            var widthParam = requestedWidth.ToString(CultureInfo.InvariantCulture);
            var heightParam = requestedHeight.ToString(CultureInfo.InvariantCulture);

            string filter = null;

            if (threedFormat.HasValue)
            {
                switch (threedFormat.Value)
                {
                    case Video3DFormat.HalfSideBySide:
                        filter = "crop=iw/2:ih:0:0,scale=(iw*2):ih,setdar=dar=a,crop=min(iw\\,ih*dar):min(ih\\,iw/dar):(iw-min(iw\\,iw*sar))/2:(ih - min (ih\\,ih/sar))/2,setsar=sar=1,scale={0}:trunc({0}/dar/2)*2";
                        // hsbs crop width in half,scale to correct size, set the display aspect,crop out any black bars we may have made the scale width to requestedWidth. Work out the correct height based on the display aspect it will maintain the aspect where -1 in this case (3d) may not.
                        break;
                    case Video3DFormat.FullSideBySide:
                        filter = "crop=iw/2:ih:0:0,setdar=dar=a,crop=min(iw\\,ih*dar):min(ih\\,iw/dar):(iw-min(iw\\,iw*sar))/2:(ih - min (ih\\,ih/sar))/2,setsar=sar=1,scale={0}:trunc({0}/dar/2)*2";
                        // fsbs crop width in half,set the display aspect,crop out any black bars we may have made the scale width to requestedWidth.
                        break;
                    case Video3DFormat.HalfTopAndBottom:
                        filter = "crop=iw:ih/2:0:0,scale=(iw*2):ih),setdar=dar=a,crop=min(iw\\,ih*dar):min(ih\\,iw/dar):(iw-min(iw\\,iw*sar))/2:(ih - min (ih\\,ih/sar))/2,setsar=sar=1,scale={0}:trunc({0}/dar/2)*2";
                        // htab crop height in half,scale to correct size, set the display aspect,crop out any black bars we may have made the scale width to requestedWidth
                        break;
                    case Video3DFormat.FullTopAndBottom:
                        filter = "crop=iw:ih/2:0:0,setdar=dar=a,crop=min(iw\\,ih*dar):min(ih\\,iw/dar):(iw-min(iw\\,iw*sar))/2:(ih - min (ih\\,ih/sar))/2,setsar=sar=1,scale={0}:trunc({0}/dar/2)*2";
                        // ftab crop height in half, set the display aspect,crop out any black bars we may have made the scale width to requestedWidth
                        break;
                    default:
                        break;
                }
            }

            // default
            if (filter == null)
            {
                if (requestedHeight > 0)
                {
                    filter = "scale=trunc({0}/2)*2:trunc({1}/2)*2";
                }
                else
                {
                    filter = "scale={0}:trunc({0}/a/2)*2";
                }
            }

            return string.Format(CultureInfo.InvariantCulture, filter, widthParam, heightParam);
        }

        public static string GetSwDeinterlaceFilter(EncodingJobInfo state, EncodingOptions options)
        {
            var doubleRateDeint = options.DeinterlaceDoubleRate && state.VideoStream?.AverageFrameRate <= 30;
            return string.Format(
                CultureInfo.InvariantCulture,
                "{0}={1}:-1:0",
                string.Equals(options.DeinterlaceMethod, "bwdif", StringComparison.OrdinalIgnoreCase) ? "bwdif" : "yadif",
                doubleRateDeint ? "1" : "0");
        }

        public static string GetHwDeinterlaceFilter(EncodingJobInfo state, EncodingOptions options, string hwDeintSuffix)
        {
            var doubleRateDeint = options.DeinterlaceDoubleRate && (state.VideoStream?.AverageFrameRate ?? 60) <= 30;
            if (hwDeintSuffix.Contains("cuda", StringComparison.OrdinalIgnoreCase))
            {
                return string.Format(
                    CultureInfo.InvariantCulture,
                    "yadif_cuda={0}:-1:0",
                    doubleRateDeint ? "1" : "0");
            }
            else if (hwDeintSuffix.Contains("vaapi", StringComparison.OrdinalIgnoreCase))
            {
                return string.Format(
                    CultureInfo.InvariantCulture,
                    "deinterlace_vaapi=rate={0}",
                    doubleRateDeint ? "field" : "frame");
            }
            else if (hwDeintSuffix.Contains("qsv", StringComparison.OrdinalIgnoreCase))
            {
                return "deinterlace_qsv=mode=2";
            }

            return string.Empty;
        }

        public static string GetHwTonemapFilter(EncodingOptions options, string hwTonemapSuffix, string videoFormat)
        {
            if (string.IsNullOrEmpty(hwTonemapSuffix))
            {
                return string.Empty;
            }

            var args = "tonemap_{0}=format={1}:p=bt709:t=bt709:m=bt709";

            if (hwTonemapSuffix.Contains("vaapi", StringComparison.OrdinalIgnoreCase))
            {
                args += ",procamp_vaapi=b={2}:c={3}:extra_hw_frames=16";
                return string.Format(
                        CultureInfo.InvariantCulture,
                        args,
                        hwTonemapSuffix,
                        videoFormat ?? "nv12",
                        options.VppTonemappingBrightness,
                        options.VppTonemappingContrast);
            }
            else
            {
                args += ":tonemap={2}:peak={3}:desat={4}";

                if (options.TonemappingParam != 0)
                {
                    args += ":param={5}";
                }

                if (!string.Equals(options.TonemappingRange, "auto", StringComparison.OrdinalIgnoreCase))
                {
                    args += ":range={6}";
                }
            }

            return string.Format(
                    CultureInfo.InvariantCulture,
                    args,
                    hwTonemapSuffix,
                    videoFormat ?? "nv12",
                    options.TonemappingAlgorithm,
                    options.TonemappingPeak,
                    options.TonemappingDesat,
                    options.TonemappingParam,
                    options.TonemappingRange);
        }

        /// <summary>
        /// Gets the parameter of software filter chain.
        /// </summary>
        /// <param name="state">Encoding state.</param>
        /// <param name="options">Encoding options.</param>
        /// <param name="vidEncoder">Video encoder to use.</param>
        /// <returns>The tuple contains three lists: main, sub and overlay filters.</returns>
        public (List<string> MainFilters, List<string> SubFilters, List<string> OverlayFilters) GetSwVidFilterChain(
            EncodingJobInfo state,
            EncodingOptions options,
            string vidEncoder)
        {
            var inW = state.VideoStream?.Width;
            var inH = state.VideoStream?.Height;
            var reqW = state.BaseRequest.Width;
            var reqH = state.BaseRequest.Height;
            var reqMaxW = state.BaseRequest.MaxWidth;
            var reqMaxH = state.BaseRequest.MaxHeight;
            var threeDFormat = state.MediaSource.Video3DFormat;

            var vidDecoder = GetHardwareVideoDecoder(state, options) ?? string.Empty;
            var isSwDecoder = string.IsNullOrEmpty(vidDecoder);
            var isVaapiEncoder = vidEncoder.Contains("vaapi", StringComparison.OrdinalIgnoreCase);
            var isV4l2Encoder = vidEncoder.Contains("h264_v4l2m2m", StringComparison.OrdinalIgnoreCase);

            var doDeintH264 = state.DeInterlace("h264", true) || state.DeInterlace("avc", true);
            var doDeintHevc = state.DeInterlace("h265", true) || state.DeInterlace("hevc", true);
            var doDeintH2645 = doDeintH264 || doDeintHevc;

            var hasSubs = state.SubtitleStream != null && state.SubtitleDeliveryMethod == SubtitleDeliveryMethod.Encode;
            var hasTextSubs = hasSubs && state.SubtitleStream.IsTextSubtitleStream;
            var hasGraphicalSubs = hasSubs && !state.SubtitleStream.IsTextSubtitleStream;

            /* Make main filters for video stream */
            var mainFilters = new List<string>();

            mainFilters.Add(GetOverwriteColorPropertiesParam(state, false));

            // INPUT sw surface(memory/copy-back from vram)
            // sw deint
            if (doDeintH2645)
            {
                var deintFilter = GetSwDeinterlaceFilter(state, options);
                mainFilters.Add(deintFilter);
            }

            var outFormat = isSwDecoder ? "yuv420p" : "nv12";
            var swScaleFilter = GetSwScaleFilter(state, options, vidEncoder, inW, inH, threeDFormat, reqW, reqH, reqMaxW, reqMaxH);
            if (isVaapiEncoder)
            {
                outFormat = "nv12";
            }
            else if (isV4l2Encoder)
            {
                outFormat = "yuv420p";
            }

            // sw scale
            mainFilters.Add(swScaleFilter);
            mainFilters.Add("format=" + outFormat);

            // sw tonemap <= TODO: finsh the fast tonemap filter

            // OUTPUT yuv420p/nv12 surface(memory)

            /* Make sub and overlay filters for subtitle stream */
            var subFilters = new List<string>();
            var overlayFilters = new List<string>();
            if (hasTextSubs)
            {
                // subtitles=f='*.ass':alpha=0
                var textSubtitlesFilter = GetTextSubtitlesFilter(state, false, false);
                mainFilters.Add(textSubtitlesFilter);
            }
            else if (hasGraphicalSubs)
            {
                // [0:s]scale=expr
                var subSwScaleFilter = GetSwScaleFilter(state, options, vidEncoder, inW, inH, threeDFormat, reqW, reqH, reqMaxW, reqMaxH);
                subFilters.Add(subSwScaleFilter);
                overlayFilters.Add("overlay=eof_action=endall:shortest=1:repeatlast=0");
            }

            return (mainFilters, subFilters, overlayFilters);
        }

        /// <summary>
        /// Gets the parameter of Nvidia NVENC filter chain.
        /// </summary>
        /// <param name="state">Encoding state.</param>
        /// <param name="options">Encoding options.</param>
        /// <param name="vidEncoder">Video encoder to use.</param>
        /// <returns>The tuple contains three lists: main, sub and overlay filters.</returns>
        public (List<string> MainFilters, List<string> SubFilters, List<string> OverlayFilters) GetNvidiaVidFilterChain(
            EncodingJobInfo state,
            EncodingOptions options,
            string vidEncoder)
        {
            if (!string.Equals(options.HardwareAccelerationType, "nvenc", StringComparison.OrdinalIgnoreCase))
            {
                return (null, null, null);
            }

            var vidDecoder = GetHardwareVideoDecoder(state, options) ?? string.Empty;
            var isSwDecoder = string.IsNullOrEmpty(vidDecoder);
            var isSwEncoder = !vidEncoder.Contains("nvenc", StringComparison.OrdinalIgnoreCase);

            // legacy cuvid pipeline(copy-back)
            if ((isSwDecoder && isSwEncoder)
                || !IsCudaFullSupported()
                || !_mediaEncoder.SupportsFilter("alphasrc"))
            {
                return GetSwVidFilterChain(state, options, vidEncoder);
            }

            // prefered nvdec/cuvid + cuda filters + nvenc pipeline
            return GetNvidiaVidFiltersPrefered(state, options, vidDecoder, vidEncoder);
        }

        public (List<string> MainFilters, List<string> SubFilters, List<string> OverlayFilters) GetNvidiaVidFiltersPrefered(
            EncodingJobInfo state,
            EncodingOptions options,
            string vidDecoder,
            string vidEncoder)
        {
            var inW = state.VideoStream?.Width;
            var inH = state.VideoStream?.Height;
            var reqW = state.BaseRequest.Width;
            var reqH = state.BaseRequest.Height;
            var reqMaxW = state.BaseRequest.MaxWidth;
            var reqMaxH = state.BaseRequest.MaxHeight;
            var threeDFormat = state.MediaSource.Video3DFormat;

            var isNvDecoder = vidDecoder.Contains("cuda", StringComparison.OrdinalIgnoreCase);
            var isNvencEncoder = vidEncoder.Contains("nvenc", StringComparison.OrdinalIgnoreCase);
            var isSwDecoder = string.IsNullOrEmpty(vidDecoder);
            var isSwEncoder = !isNvencEncoder;
            var isCuInCuOut = isNvDecoder && isNvencEncoder;

            var doubleRateDeint = options.DeinterlaceDoubleRate && (state.VideoStream?.AverageFrameRate ?? 60) <= 30;
            var doDeintH264 = state.DeInterlace("h264", true) || state.DeInterlace("avc", true);
            var doDeintHevc = state.DeInterlace("h265", true) || state.DeInterlace("hevc", true);
            var doDeintH2645 = doDeintH264 || doDeintHevc;
            var doCuTonemap = IsHwTonemapAvailable(state, options);

            var hasSubs = state.SubtitleStream != null && state.SubtitleDeliveryMethod == SubtitleDeliveryMethod.Encode;
            var hasTextSubs = hasSubs && state.SubtitleStream.IsTextSubtitleStream;
            var hasGraphicalSubs = hasSubs && !state.SubtitleStream.IsTextSubtitleStream;
            var hasAssSubs = hasSubs
                && (string.Equals(state.SubtitleStream.Codec, "ass", StringComparison.OrdinalIgnoreCase)
                    || string.Equals(state.SubtitleStream.Codec, "ssa", StringComparison.OrdinalIgnoreCase));

            /* Make main filters for video stream */
            var mainFilters = new List<string>();

            mainFilters.Add(GetOverwriteColorPropertiesParam(state, doCuTonemap));

            if (isSwDecoder)
            {
                // INPUT sw surface(memory)
                // sw deint
                if (doDeintH2645)
                {
                    var swDeintFilter = GetSwDeinterlaceFilter(state, options);
                    mainFilters.Add(swDeintFilter);
                }

                var outFormat = doCuTonemap ? "yuv420p10le" : "yuv420p";
                var swScaleFilter = GetSwScaleFilter(state, options, vidEncoder, inW, inH, threeDFormat, reqW, reqH, reqMaxW, reqMaxH);
                // sw scale
                mainFilters.Add(swScaleFilter);
                mainFilters.Add("format=" + outFormat);

                // sw => hw
                if (doCuTonemap)
                {
                    mainFilters.Add("hwupload=derive_device=cuda");
                }
            }

            if (isNvDecoder)
            {
                // INPUT cuda surface(vram)
                // hw deint
                if (doDeintH2645)
                {
                    var deintFilter = GetHwDeinterlaceFilter(state, options, "cuda");
                    mainFilters.Add(deintFilter);
                }

                var outFormat = doCuTonemap ? string.Empty : "yuv420p";
                var hwScaleFilter = GetHwScaleFilter("cuda", outFormat, inW, inH, reqW, reqH, reqMaxW, reqMaxH);
                // hw scale
                mainFilters.Add(hwScaleFilter);
            }

            // hw tonemap
            if (doCuTonemap)
            {
                var tonemapFilter = GetHwTonemapFilter(options, "cuda", "yuv420p");
                mainFilters.Add(tonemapFilter);
            }

            var memoryOutput = false;
            var isUploadForCuTonemap = isSwDecoder && doCuTonemap;
            if ((isNvDecoder && isSwEncoder) || (isUploadForCuTonemap && hasSubs))
            {
                memoryOutput = true;

                // OUTPUT yuv420p surface(memory)
                mainFilters.Add("hwdownload");
                mainFilters.Add("format=yuv420p");
            }

            // OUTPUT yuv420p surface(memory)
            if (isSwDecoder && isNvencEncoder && !isUploadForCuTonemap)
            {
                memoryOutput = true;
            }

            if (memoryOutput)
            {
                // text subtitles
                if (hasTextSubs)
                {
                    var textSubtitlesFilter = GetTextSubtitlesFilter(state, false, false);
                    mainFilters.Add(textSubtitlesFilter);
                }
            }

            // OUTPUT cuda(yuv420p) surface(vram)

            /* Make sub and overlay filters for subtitle stream */
            var subFilters = new List<string>();
            var overlayFilters = new List<string>();
            if (isCuInCuOut)
            {
                if (hasSubs)
                {
                    if (hasGraphicalSubs)
                    {
                        // scale=s=1280x720,format=yuva420p,hwupload
                        var subSwScaleFilter = GetCustomSwScaleFilter(inW, inH, reqW, reqH, reqMaxW, reqMaxH);
                        subFilters.Add(subSwScaleFilter);
                        subFilters.Add("format=yuva420p");
                    }
                    else if (hasTextSubs)
                    {
                        // alphasrc=s=1280x720:r=10:start=0,format=yuva420p,subtitles,hwupload
                        var alphaSrcFilter = GetAlphaSrcFilter(state, inW, inH, reqW, reqH, reqMaxW, reqMaxH, hasAssSubs ? 10 : 5);
                        var subTextSubtitlesFilter = GetTextSubtitlesFilter(state, true, true);
                        subFilters.Add(alphaSrcFilter);
                        subFilters.Add("format=yuva420p");
                        subFilters.Add(subTextSubtitlesFilter);
                    }

                    subFilters.Add("hwupload=derive_device=cuda");
                    overlayFilters.Add("overlay_cuda=eof_action=endall:shortest=1:repeatlast=0");
                }
            }
            else
            {
                if (hasGraphicalSubs)
                {
                    var subSwScaleFilter = isSwDecoder
                        ? GetSwScaleFilter(state, options, vidEncoder, inW, inH, threeDFormat, reqW, reqH, reqMaxW, reqMaxH)
                        : GetCustomSwScaleFilter(inW, inH, reqW, reqH, reqMaxW, reqMaxH);
                    subFilters.Add(subSwScaleFilter);
                    overlayFilters.Add("overlay=eof_action=endall:shortest=1:repeatlast=0");
                }
            }

            return (mainFilters, subFilters, overlayFilters);
        }

        /// <summary>
        /// Gets the parameter of AMD AMF filter chain.
        /// </summary>
        /// <param name="state">Encoding state.</param>
        /// <param name="options">Encoding options.</param>
        /// <param name="vidEncoder">Video encoder to use.</param>
        /// <returns>The tuple contains three lists: main, sub and overlay filters.</returns>
        public (List<string> MainFilters, List<string> SubFilters, List<string> OverlayFilters) GetAmdVidFilterChain(
            EncodingJobInfo state,
            EncodingOptions options,
            string vidEncoder)
        {
            if (!string.Equals(options.HardwareAccelerationType, "amf", StringComparison.OrdinalIgnoreCase))
            {
                return (null, null, null);
            }

            var isWindows = OperatingSystem.IsWindows();
            var vidDecoder = GetHardwareVideoDecoder(state, options) ?? string.Empty;
            var isSwDecoder = string.IsNullOrEmpty(vidDecoder);
            var isSwEncoder = !vidEncoder.Contains("amf", StringComparison.OrdinalIgnoreCase);
            var isAmfDx11OclSupported = isWindows && _mediaEncoder.SupportsHwaccel("d3d11va") && IsOpenclFullSupported();

            // legacy d3d11va pipeline(copy-back)
            if ((isSwDecoder && isSwEncoder)
                || !isAmfDx11OclSupported
                || !_mediaEncoder.SupportsFilter("alphasrc"))
            {
                return GetSwVidFilterChain(state, options, vidEncoder);
            }

            // prefered d3d11va + opencl filters + amf pipeline
            return GetAmdDx11VidFiltersPrefered(state, options, vidDecoder, vidEncoder);
        }

        public (List<string> MainFilters, List<string> SubFilters, List<string> OverlayFilters) GetAmdDx11VidFiltersPrefered(
            EncodingJobInfo state,
            EncodingOptions options,
            string vidDecoder,
            string vidEncoder)
        {
            var inW = state.VideoStream?.Width;
            var inH = state.VideoStream?.Height;
            var reqW = state.BaseRequest.Width;
            var reqH = state.BaseRequest.Height;
            var reqMaxW = state.BaseRequest.MaxWidth;
            var reqMaxH = state.BaseRequest.MaxHeight;
            var threeDFormat = state.MediaSource.Video3DFormat;

            var isD3d11vaDecoder = vidDecoder.Contains("d3d11va", StringComparison.OrdinalIgnoreCase);
            var isAmfEncoder = vidEncoder.Contains("amf", StringComparison.OrdinalIgnoreCase);
            var isSwDecoder = string.IsNullOrEmpty(vidDecoder);
            var isSwEncoder = !isAmfEncoder;
            var isDxInDxOut = isD3d11vaDecoder && isAmfEncoder;

            var doDeintH264 = state.DeInterlace("h264", true) || state.DeInterlace("avc", true);
            var doDeintHevc = state.DeInterlace("h265", true) || state.DeInterlace("hevc", true);
            var doDeintH2645 = doDeintH264 || doDeintHevc;
            var doOclTonemap = IsHwTonemapAvailable(state, options);

            var hasSubs = state.SubtitleStream != null && state.SubtitleDeliveryMethod == SubtitleDeliveryMethod.Encode;
            var hasTextSubs = hasSubs && state.SubtitleStream.IsTextSubtitleStream;
            var hasGraphicalSubs = hasSubs && !state.SubtitleStream.IsTextSubtitleStream;
            var hasAssSubs = hasSubs
                && (string.Equals(state.SubtitleStream.Codec, "ass", StringComparison.OrdinalIgnoreCase)
                    || string.Equals(state.SubtitleStream.Codec, "ssa", StringComparison.OrdinalIgnoreCase));

            /* Make main filters for video stream */
            var mainFilters = new List<string>();

            mainFilters.Add(GetOverwriteColorPropertiesParam(state, doOclTonemap));

            if (isSwDecoder)
            {
                // INPUT sw surface(memory)
                // sw deint
                if (doDeintH2645)
                {
                    var swDeintFilter = GetSwDeinterlaceFilter(state, options);
                    mainFilters.Add(swDeintFilter);
                }

                var outFormat = doOclTonemap ? "yuv420p10le" : "yuv420p";
                var swScaleFilter = GetSwScaleFilter(state, options, vidEncoder, inW, inH, threeDFormat, reqW, reqH, reqMaxW, reqMaxH);
                // sw scale
                mainFilters.Add(swScaleFilter);
                mainFilters.Add("format=" + outFormat);

                // keep video at memory except ocl tonemap,
                // since the overhead caused by hwupload >>> using sw filter.
                // sw => hw
                if (doOclTonemap)
                {
                    mainFilters.Add("hwupload=derive_device=d3d11va:extra_hw_frames=16");
                    mainFilters.Add("format=d3d11");
                    mainFilters.Add("hwmap=derive_device=opencl");
                }
            }

            if (isD3d11vaDecoder)
            {
                // INPUT d3d11 surface(vram)
                // map from d3d11va to opencl via d3d11-opencl interop.
                mainFilters.Add("hwmap=derive_device=opencl");

                // hw deint <= TODO: finsh the 'yadif_opencl' filter

                var outFormat = doOclTonemap ? string.Empty : "nv12";
                var hwScaleFilter = GetHwScaleFilter("opencl", outFormat, inW, inH, reqW, reqH, reqMaxW, reqMaxH);
                // hw scale
                mainFilters.Add(hwScaleFilter);
            }

            // hw tonemap
            if (doOclTonemap)
            {
                var tonemapFilter = GetHwTonemapFilter(options, "opencl", "nv12");
                mainFilters.Add(tonemapFilter);
            }

            var memoryOutput = false;
            var isUploadForOclTonemap = isSwDecoder && doOclTonemap;
            if (isD3d11vaDecoder && isSwEncoder)
            {
                memoryOutput = true;

                // OUTPUT nv12 surface(memory)
                // prefer hwmap to hwdownload on opencl.
                var hwTransferFilter = hasGraphicalSubs ? "hwdownload" : "hwmap";
                mainFilters.Add(hwTransferFilter);
                mainFilters.Add("format=nv12");
            }

            // OUTPUT yuv420p surface
            if (isSwDecoder && isAmfEncoder && !isUploadForOclTonemap)
            {
                memoryOutput = true;
            }

            if (memoryOutput)
            {
                // text subtitles
                if (hasTextSubs)
                {
                    var textSubtitlesFilter = GetTextSubtitlesFilter(state, false, false);
                    mainFilters.Add(textSubtitlesFilter);
                }
            }

            if ((isDxInDxOut || isUploadForOclTonemap) && !hasSubs)
            {
                // OUTPUT d3d11(nv12) surface(vram)
                // reverse-mapping via d3d11-opencl interop.
                mainFilters.Add("hwmap=derive_device=d3d11va:reverse=1");
                mainFilters.Add("format=d3d11");
            }

            /* Make sub and overlay filters for subtitle stream */
            var subFilters = new List<string>();
            var overlayFilters = new List<string>();
            if (isDxInDxOut || isUploadForOclTonemap)
            {
                if (hasSubs)
                {
                    if (hasGraphicalSubs)
                    {
                        // scale=s=1280x720,format=yuva420p,hwupload
                        var subSwScaleFilter = GetCustomSwScaleFilter(inW, inH, reqW, reqH, reqMaxW, reqMaxH);
                        subFilters.Add(subSwScaleFilter);
                        subFilters.Add("format=yuva420p");
                    }
                    else if (hasTextSubs)
                    {
                        // alphasrc=s=1280x720:r=10:start=0,format=yuva420p,subtitles,hwupload
                        var alphaSrcFilter = GetAlphaSrcFilter(state, inW, inH, reqW, reqH, reqMaxW, reqMaxH, hasAssSubs ? 10 : 5);
                        var subTextSubtitlesFilter = GetTextSubtitlesFilter(state, true, true);
                        subFilters.Add(alphaSrcFilter);
                        subFilters.Add("format=yuva420p");
                        subFilters.Add(subTextSubtitlesFilter);
                    }

                    subFilters.Add("hwupload=derive_device=opencl");
                    overlayFilters.Add("overlay_opencl=eof_action=endall:shortest=1:repeatlast=0");
                    overlayFilters.Add("hwmap=derive_device=d3d11va:reverse=1");
                    overlayFilters.Add("format=d3d11");
                }
            }
            else if (memoryOutput)
            {
                if (hasGraphicalSubs)
                {
                    var subSwScaleFilter = isSwDecoder
                        ? GetSwScaleFilter(state, options, vidEncoder, inW, inH, threeDFormat, reqW, reqH, reqMaxW, reqMaxH)
                        : GetCustomSwScaleFilter(inW, inH, reqW, reqH, reqMaxW, reqMaxH);
                    subFilters.Add(subSwScaleFilter);
                    overlayFilters.Add("overlay=eof_action=endall:shortest=1:repeatlast=0");
                }
            }

            return (mainFilters, subFilters, overlayFilters);
        }

        /// <summary>
        /// Gets the parameter of Intel QSV filter chain.
        /// </summary>
        /// <param name="state">Encoding state.</param>
        /// <param name="options">Encoding options.</param>
        /// <param name="vidEncoder">Video encoder to use.</param>
        /// <returns>The tuple contains three lists: main, sub and overlay filters.</returns>
        public (List<string> MainFilters, List<string> SubFilters, List<string> OverlayFilters) GetIntelVidFilterChain(
            EncodingJobInfo state,
            EncodingOptions options,
            string vidEncoder)
        {
            if (!string.Equals(options.HardwareAccelerationType, "qsv", StringComparison.OrdinalIgnoreCase))
            {
                return (null, null, null);
            }

            var isWindows = OperatingSystem.IsWindows();
            var isLinux = OperatingSystem.IsLinux();
            var vidDecoder = GetHardwareVideoDecoder(state, options) ?? string.Empty;
            var isSwDecoder = string.IsNullOrEmpty(vidDecoder);
            var isSwEncoder = !vidEncoder.Contains("qsv", StringComparison.OrdinalIgnoreCase);
            var isQsvOclSupported = _mediaEncoder.SupportsHwaccel("qsv") && IsOpenclFullSupported();
            var isIntelDx11OclSupported = isWindows
                && _mediaEncoder.SupportsHwaccel("d3d11va")
                && isQsvOclSupported;
            var isIntelVaapiOclSupported = isLinux
                && IsVaapiSupported(state)
                && isQsvOclSupported;

            // legacy qsv pipeline(copy-back)
            if ((isSwDecoder && isSwEncoder)
                || (!isIntelVaapiOclSupported && !isIntelDx11OclSupported)
                || !_mediaEncoder.SupportsFilter("alphasrc"))
            {
                return GetSwVidFilterChain(state, options, vidEncoder);
            }

            // prefered qsv(vaapi) + opencl filters pipeline
            if (isIntelVaapiOclSupported)
            {
                return GetIntelQsvVaapiVidFiltersPrefered(state, options, vidDecoder, vidEncoder);
            }

            // prefered qsv(d3d11) + opencl filters pipeline
            if (isIntelDx11OclSupported)
            {
                return GetIntelQsvDx11VidFiltersPrefered(state, options, vidDecoder, vidEncoder);
            }

            return (null, null, null);
        }

        public (List<string> MainFilters, List<string> SubFilters, List<string> OverlayFilters) GetIntelQsvDx11VidFiltersPrefered(
            EncodingJobInfo state,
            EncodingOptions options,
            string vidDecoder,
            string vidEncoder)
        {
            var inW = state.VideoStream?.Width;
            var inH = state.VideoStream?.Height;
            var reqW = state.BaseRequest.Width;
            var reqH = state.BaseRequest.Height;
            var reqMaxW = state.BaseRequest.MaxWidth;
            var reqMaxH = state.BaseRequest.MaxHeight;
            var threeDFormat = state.MediaSource.Video3DFormat;

            var isD3d11vaDecoder = vidDecoder.Contains("d3d11va", StringComparison.OrdinalIgnoreCase);
            var isQsvDecoder = vidDecoder.Contains("qsv", StringComparison.OrdinalIgnoreCase);
            var isQsvEncoder = vidEncoder.Contains("qsv", StringComparison.OrdinalIgnoreCase);
            var isHwDecoder = isD3d11vaDecoder || isQsvDecoder;
            var isSwDecoder = string.IsNullOrEmpty(vidDecoder);
            var isSwEncoder = !isQsvEncoder;
            var isQsvInQsvOut = isHwDecoder && isQsvEncoder;

            var doDeintH264 = state.DeInterlace("h264", true) || state.DeInterlace("avc", true);
            var doDeintHevc = state.DeInterlace("h265", true) || state.DeInterlace("hevc", true);
            var doDeintH2645 = doDeintH264 || doDeintHevc;
            var doOclTonemap = IsHwTonemapAvailable(state, options);

            var hasSubs = state.SubtitleStream != null && state.SubtitleDeliveryMethod == SubtitleDeliveryMethod.Encode;
            var hasTextSubs = hasSubs && state.SubtitleStream.IsTextSubtitleStream;
            var hasGraphicalSubs = hasSubs && !state.SubtitleStream.IsTextSubtitleStream;
            var hasAssSubs = hasSubs
                && (string.Equals(state.SubtitleStream.Codec, "ass", StringComparison.OrdinalIgnoreCase)
                    || string.Equals(state.SubtitleStream.Codec, "ssa", StringComparison.OrdinalIgnoreCase));

            /* Make main filters for video stream */
            var mainFilters = new List<string>();

            mainFilters.Add(GetOverwriteColorPropertiesParam(state, doOclTonemap));

            if (isSwDecoder)
            {
                // INPUT sw surface(memory)
                // sw deint
                if (doDeintH2645)
                {
                    var swDeintFilter = GetSwDeinterlaceFilter(state, options);
                    mainFilters.Add(swDeintFilter);
                }

                var outFormat = doOclTonemap ? "yuv420p10le" : "yuv420p";
                var swScaleFilter = GetSwScaleFilter(state, options, vidEncoder, inW, inH, threeDFormat, reqW, reqH, reqMaxW, reqMaxH);
                // sw scale
                mainFilters.Add(swScaleFilter);
                mainFilters.Add("format=" + outFormat);

                // keep video at memory except ocl tonemap,
                // since the overhead caused by hwupload >>> using sw filter.
                // sw => hw
                if (doOclTonemap)
                {
                    mainFilters.Add("hwupload=derive_device=opencl");
                }
            }
            else if (isD3d11vaDecoder || isQsvDecoder)
            {
                var outFormat = doOclTonemap ? string.Empty : "nv12";
                var hwScaleFilter = GetHwScaleFilter("qsv", outFormat, inW, inH, reqW, reqH, reqMaxW, reqMaxH);

                if (isD3d11vaDecoder)
                {
                    if (!string.IsNullOrEmpty(hwScaleFilter) || doDeintH2645)
                    {
                        // INPUT d3d11 surface(vram)
                        // map from d3d11va to qsv.
                        mainFilters.Add("hwmap=derive_device=qsv");
                    }
                }

                // hw deint
                if (doDeintH2645)
                {
                    var deintFilter = GetHwDeinterlaceFilter(state, options, "qsv");
                    mainFilters.Add(deintFilter);
                }

                // hw scale
                mainFilters.Add(hwScaleFilter);
            }

            if (doOclTonemap && isHwDecoder)
            {
                // map from qsv to opencl via qsv(d3d11)-opencl interop.
                mainFilters.Add("hwmap=derive_device=opencl");
            }

            // hw tonemap
            if (doOclTonemap)
            {
                var tonemapFilter = GetHwTonemapFilter(options, "opencl", "nv12");
                mainFilters.Add(tonemapFilter);
            }

            var memoryOutput = false;
            var isUploadForOclTonemap = isSwDecoder && doOclTonemap;
            var isHwmapUsable = isSwEncoder && doOclTonemap;
            if ((isHwDecoder && isSwEncoder) || isUploadForOclTonemap)
            {
                memoryOutput = true;

                // OUTPUT nv12 surface(memory)
                // prefer hwmap to hwdownload on opencl.
                // qsv hwmap is not fully implemented for the time being.
                mainFilters.Add(isHwmapUsable ? "hwmap" : "hwdownload");
                mainFilters.Add("format=nv12");
            }

            // OUTPUT nv12 surface(memory)
            if (isSwDecoder && isQsvEncoder)
            {
                memoryOutput = true;
            }

            if (memoryOutput)
            {
                // text subtitles
                if (hasTextSubs)
                {
                    var textSubtitlesFilter = GetTextSubtitlesFilter(state, false, false);
                    mainFilters.Add(textSubtitlesFilter);
                }
            }

            if (isQsvInQsvOut && doOclTonemap)
            {
                // OUTPUT qsv(nv12) surface(vram)
                // reverse-mapping via qsv(d3d11)-opencl interop.
                mainFilters.Add("hwmap=derive_device=qsv:reverse=1");
                mainFilters.Add("format=qsv");
            }

            /* Make sub and overlay filters for subtitle stream */
            var subFilters = new List<string>();
            var overlayFilters = new List<string>();
            if (isQsvInQsvOut)
            {
                if (hasSubs)
                {
                    if (hasGraphicalSubs)
                    {
                        // scale,format=bgra,hwupload
                        // overlay_qsv can handle overlay scaling,
                        // add a dummy scale filter to pair with -canvas_size.
                        subFilters.Add("scale=flags=fast_bilinear");
                        subFilters.Add("format=bgra");
                    }
                    else if (hasTextSubs)
                    {
                        // alphasrc=s=1280x720:r=10:start=0,format=bgra,subtitles,hwupload
                        var alphaSrcFilter = GetAlphaSrcFilter(state, inW, inH, reqW, reqH, reqMaxW, 1080, hasAssSubs ? 10 : 5);
                        var subTextSubtitlesFilter = GetTextSubtitlesFilter(state, true, true);
                        subFilters.Add(alphaSrcFilter);
                        subFilters.Add("format=bgra");
                        subFilters.Add(subTextSubtitlesFilter);
                    }

                    // qsv requires a fixed pool size.
                    // default to 64 otherwise it will fail on certain iGPU.
                    subFilters.Add("hwupload=derive_device=qsv:extra_hw_frames=64");

                    var (overlayW, overlayH) = GetFixedOutputSize(inW, inH, reqW, reqH, reqMaxW, reqMaxH);
                    var overlaySize = (overlayW.HasValue && overlayH.HasValue)
                        ? (":w=" + overlayW.Value + ":h=" + overlayH.Value)
                        : string.Empty;
                    var overlayQsvFilter = string.Format(
                        CultureInfo.InvariantCulture,
                        "overlay_qsv=eof_action=endall:shortest=1:repeatlast=0{0}",
                        overlaySize);
                    overlayFilters.Add(overlayQsvFilter);
                }
            }
            else if (memoryOutput)
            {
                if (hasGraphicalSubs)
                {
                    var subSwScaleFilter = isSwDecoder
                        ? GetSwScaleFilter(state, options, vidEncoder, inW, inH, threeDFormat, reqW, reqH, reqMaxW, reqMaxH)
                        : GetCustomSwScaleFilter(inW, inH, reqW, reqH, reqMaxW, reqMaxH);
                    subFilters.Add(subSwScaleFilter);
                    overlayFilters.Add("overlay=eof_action=endall:shortest=1:repeatlast=0");
                }
            }

            return (mainFilters, subFilters, overlayFilters);
        }

        public (List<string> MainFilters, List<string> SubFilters, List<string> OverlayFilters) GetIntelQsvVaapiVidFiltersPrefered(
            EncodingJobInfo state,
            EncodingOptions options,
            string vidDecoder,
            string vidEncoder)
        {
            var inW = state.VideoStream?.Width;
            var inH = state.VideoStream?.Height;
            var reqW = state.BaseRequest.Width;
            var reqH = state.BaseRequest.Height;
            var reqMaxW = state.BaseRequest.MaxWidth;
            var reqMaxH = state.BaseRequest.MaxHeight;
            var threeDFormat = state.MediaSource.Video3DFormat;

            var isVaapiDecoder = vidDecoder.Contains("vaapi", StringComparison.OrdinalIgnoreCase);
            var isQsvDecoder = vidDecoder.Contains("qsv", StringComparison.OrdinalIgnoreCase);
            var isQsvEncoder = vidEncoder.Contains("qsv", StringComparison.OrdinalIgnoreCase);
            var isHwDecoder = isVaapiDecoder || isQsvDecoder;
            var isSwDecoder = string.IsNullOrEmpty(vidDecoder);
            var isSwEncoder = !isQsvEncoder;
            var isQsvInQsvOut = isHwDecoder && isQsvEncoder;

            var doDeintH264 = state.DeInterlace("h264", true) || state.DeInterlace("avc", true);
            var doDeintHevc = state.DeInterlace("h265", true) || state.DeInterlace("hevc", true);
            var doVaVppTonemap = IsVaapiVppTonemapAvailable(state, options);
            var doOclTonemap = !doVaVppTonemap && IsHwTonemapAvailable(state, options);
            var doTonemap = doVaVppTonemap || doOclTonemap;
            var doDeintH2645 = doDeintH264 || doDeintHevc;

            var hasSubs = state.SubtitleStream != null && state.SubtitleDeliveryMethod == SubtitleDeliveryMethod.Encode;
            var hasTextSubs = hasSubs && state.SubtitleStream.IsTextSubtitleStream;
            var hasGraphicalSubs = hasSubs && !state.SubtitleStream.IsTextSubtitleStream;
            var hasAssSubs = hasSubs
                && (string.Equals(state.SubtitleStream.Codec, "ass", StringComparison.OrdinalIgnoreCase)
                    || string.Equals(state.SubtitleStream.Codec, "ssa", StringComparison.OrdinalIgnoreCase));

            /* Make main filters for video stream */
            var mainFilters = new List<string>();

            mainFilters.Add(GetOverwriteColorPropertiesParam(state, doTonemap));

            if (isSwDecoder)
            {
                // INPUT sw surface(memory)
                // sw deint
                if (doDeintH2645)
                {
                    var swDeintFilter = GetSwDeinterlaceFilter(state, options);
                    mainFilters.Add(swDeintFilter);
                }

                var outFormat = doOclTonemap ? "yuv420p10le" : "yuv420p";
                var swScaleFilter = GetSwScaleFilter(state, options, vidEncoder, inW, inH, threeDFormat, reqW, reqH, reqMaxW, reqMaxH);
                // sw scale
                mainFilters.Add(swScaleFilter);
                mainFilters.Add("format=" + outFormat);

                // keep video at memory except ocl tonemap,
                // since the overhead caused by hwupload >>> using sw filter.
                // sw => hw
                if (doOclTonemap)
                {
                    mainFilters.Add("hwupload=derive_device=opencl");
                }
            }
            else if (isVaapiDecoder || isQsvDecoder)
            {
                // INPUT vaapi/qsv surface(vram)
                // hw deint
                if (doDeintH2645)
                {
                    var deintFilter = GetHwDeinterlaceFilter(state, options, isVaapiDecoder ? "vaapi" : "qsv");
                    mainFilters.Add(deintFilter);
                }

                var outFormat = doTonemap ? string.Empty : "nv12";
                var hwScaleFilter = GetHwScaleFilter(isVaapiDecoder ? "vaapi" : "qsv", outFormat, inW, inH, reqW, reqH, reqMaxW, reqMaxH);
                // hw scale
                mainFilters.Add(hwScaleFilter);
            }

            // vaapi vpp tonemap
            if (doVaVppTonemap && isHwDecoder)
            {
                if (isQsvDecoder)
                {
                    // map from qsv to vaapi.
                    mainFilters.Add("hwmap=derive_device=vaapi");
                }

                var tonemapFilter = GetHwTonemapFilter(options, "vaapi", "nv12");
                mainFilters.Add(tonemapFilter);

                if (isQsvDecoder)
                {
                    // map from vaapi to qsv.
                    mainFilters.Add("hwmap=derive_device=qsv");
                }
            }

            if (doOclTonemap && isHwDecoder)
            {
                // map from qsv to opencl via qsv(vaapi)-opencl interop.
                mainFilters.Add("hwmap=derive_device=opencl");
            }

            // ocl tonemap
            if (doOclTonemap)
            {
                var tonemapFilter = GetHwTonemapFilter(options, "opencl", "nv12");
                mainFilters.Add(tonemapFilter);
            }

            var memoryOutput = false;
            var isUploadForOclTonemap = isSwDecoder && doOclTonemap;
            var isHwmapUsable = isSwEncoder && (doOclTonemap || isVaapiDecoder);
            if ((isHwDecoder && isSwEncoder) || isUploadForOclTonemap)
            {
                memoryOutput = true;

                // OUTPUT nv12 surface(memory)
                // prefer hwmap to hwdownload on opencl/vaapi.
                // qsv hwmap is not fully implemented for the time being.
                mainFilters.Add(isHwmapUsable ? "hwmap" : "hwdownload");
                mainFilters.Add("format=nv12");
            }

            // OUTPUT nv12 surface(memory)
            if (isSwDecoder && isQsvEncoder)
            {
                memoryOutput = true;
            }

            if (memoryOutput)
            {
                // text subtitles
                if (hasTextSubs)
                {
                    var textSubtitlesFilter = GetTextSubtitlesFilter(state, false, false);
                    mainFilters.Add(textSubtitlesFilter);
                }
            }

            if (isQsvInQsvOut)
            {
                if (doOclTonemap)
                {
                    // OUTPUT qsv(nv12) surface(vram)
                    // reverse-mapping via qsv(vaapi)-opencl interop.
                    // add extra pool size to avoid the 'cannot allocate memory' error on hevc_qsv.
                    mainFilters.Add("hwmap=derive_device=qsv:reverse=1:extra_hw_frames=16");
                    mainFilters.Add("format=qsv");
                }
                else if (isVaapiDecoder)
                {
                    mainFilters.Add("hwmap=derive_device=qsv");
                    mainFilters.Add("format=qsv");
                }
            }

            /* Make sub and overlay filters for subtitle stream */
            var subFilters = new List<string>();
            var overlayFilters = new List<string>();
            if (isQsvInQsvOut)
            {
                if (hasSubs)
                {
                    if (hasGraphicalSubs)
                    {
                        subFilters.Add("scale=flags=fast_bilinear");
                        subFilters.Add("format=bgra");
                    }
                    else if (hasTextSubs)
                    {
                        var alphaSrcFilter = GetAlphaSrcFilter(state, inW, inH, reqW, reqH, reqMaxW, 1080, hasAssSubs ? 10 : 5);
                        var subTextSubtitlesFilter = GetTextSubtitlesFilter(state, true, true);
                        subFilters.Add(alphaSrcFilter);
                        subFilters.Add("format=bgra");
                        subFilters.Add(subTextSubtitlesFilter);
                    }

                    // qsv requires a fixed pool size.
                    // default to 64 otherwise it will fail on certain iGPU.
                    subFilters.Add("hwupload=derive_device=qsv:extra_hw_frames=64");

                    var (overlayW, overlayH) = GetFixedOutputSize(inW, inH, reqW, reqH, reqMaxW, reqMaxH);
                    var overlaySize = (overlayW.HasValue && overlayH.HasValue)
                        ? (":w=" + overlayW.Value + ":h=" + overlayH.Value)
                        : string.Empty;
                    var overlayQsvFilter = string.Format(
                        CultureInfo.InvariantCulture,
                        "overlay_qsv=eof_action=endall:shortest=1:repeatlast=0{0}",
                        overlaySize);
                    overlayFilters.Add(overlayQsvFilter);
                }
            }
            else if (memoryOutput)
            {
                if (hasGraphicalSubs)
                {
                    var subSwScaleFilter = isSwDecoder
                        ? GetSwScaleFilter(state, options, vidEncoder, inW, inH, threeDFormat, reqW, reqH, reqMaxW, reqMaxH)
                        : GetCustomSwScaleFilter(inW, inH, reqW, reqH, reqMaxW, reqMaxH);
                    subFilters.Add(subSwScaleFilter);
                    overlayFilters.Add("overlay=eof_action=pass:shortest=1:repeatlast=0");
                }
            }

            return (mainFilters, subFilters, overlayFilters);
        }

        /// <summary>
        /// Gets the parameter of Intel/AMD VAAPI filter chain.
        /// </summary>
        /// <param name="state">Encoding state.</param>
        /// <param name="options">Encoding options.</param>
        /// <param name="vidEncoder">Video encoder to use.</param>
        /// <returns>The tuple contains three lists: main, sub and overlay filters.</returns>
        public (List<string> MainFilters, List<string> SubFilters, List<string> OverlayFilters) GetVaapiVidFilterChain(
            EncodingJobInfo state,
            EncodingOptions options,
            string vidEncoder)
        {
            if (!string.Equals(options.HardwareAccelerationType, "vaapi", StringComparison.OrdinalIgnoreCase))
            {
                return (null, null, null);
            }

            var isLinux = OperatingSystem.IsLinux();
            var vidDecoder = GetHardwareVideoDecoder(state, options) ?? string.Empty;
            var isSwDecoder = string.IsNullOrEmpty(vidDecoder);
            var isSwEncoder = !vidEncoder.Contains("vaapi", StringComparison.OrdinalIgnoreCase);
            var isVaapiOclSupported = isLinux && IsVaapiSupported(state) && IsVaapiFullSupported() && IsOpenclFullSupported();

            // legacy vaapi pipeline(copy-back)
            if ((isSwDecoder && isSwEncoder)
                || !isVaapiOclSupported
                || !_mediaEncoder.SupportsFilter("alphasrc"))
            {
                var swFilterChain = GetSwVidFilterChain(state, options, vidEncoder);

                if (!isSwEncoder)
                {
                    var newfilters = new List<string>();
                    var noOverlay = swFilterChain.OverlayFilters.Count == 0;
                    newfilters.AddRange(noOverlay ? swFilterChain.MainFilters : swFilterChain.OverlayFilters);
                    newfilters.Add("hwupload=derive_device=vaapi");

                    var mainFilters = noOverlay ? newfilters : swFilterChain.MainFilters;
                    var overlayFilters = noOverlay ? swFilterChain.OverlayFilters : newfilters;
                    return (mainFilters, swFilterChain.SubFilters, overlayFilters);
                }

                return swFilterChain;
            }

            // prefered vaapi + opencl filters pipeline
            if (_mediaEncoder.IsVaapiDeviceInteliHD)
            {
                // Intel iHD path, with extra vpp tonemap and overlay support.
                return GetVaapiFullVidFiltersPrefered(state, options, vidDecoder, vidEncoder);
            }

            // Intel i965 and Amd radeonsi/r600 path, only featuring scale and deinterlace support.
            return GetVaapiLimitedVidFiltersPrefered(state, options, vidDecoder, vidEncoder);
        }

        public (List<string> MainFilters, List<string> SubFilters, List<string> OverlayFilters) GetVaapiFullVidFiltersPrefered(
            EncodingJobInfo state,
            EncodingOptions options,
            string vidDecoder,
            string vidEncoder)
        {
            var inW = state.VideoStream?.Width;
            var inH = state.VideoStream?.Height;
            var reqW = state.BaseRequest.Width;
            var reqH = state.BaseRequest.Height;
            var reqMaxW = state.BaseRequest.MaxWidth;
            var reqMaxH = state.BaseRequest.MaxHeight;
            var threeDFormat = state.MediaSource.Video3DFormat;

            var isVaapiDecoder = vidDecoder.Contains("vaapi", StringComparison.OrdinalIgnoreCase);
            var isVaapiEncoder = vidEncoder.Contains("vaapi", StringComparison.OrdinalIgnoreCase);
            var isSwDecoder = string.IsNullOrEmpty(vidDecoder);
            var isSwEncoder = !isVaapiEncoder;
            var isVaInVaOut = isVaapiDecoder && isVaapiEncoder;

            var doDeintH264 = state.DeInterlace("h264", true) || state.DeInterlace("avc", true);
            var doDeintHevc = state.DeInterlace("h265", true) || state.DeInterlace("hevc", true);
            var doVaVppTonemap = isVaapiDecoder && IsVaapiVppTonemapAvailable(state, options);
            var doOclTonemap = !doVaVppTonemap && IsHwTonemapAvailable(state, options);
            var doTonemap = doVaVppTonemap || doOclTonemap;
            var doDeintH2645 = doDeintH264 || doDeintHevc;

            var hasSubs = state.SubtitleStream != null && state.SubtitleDeliveryMethod == SubtitleDeliveryMethod.Encode;
            var hasTextSubs = hasSubs && state.SubtitleStream.IsTextSubtitleStream;
            var hasGraphicalSubs = hasSubs && !state.SubtitleStream.IsTextSubtitleStream;
            var hasAssSubs = hasSubs
                && (string.Equals(state.SubtitleStream.Codec, "ass", StringComparison.OrdinalIgnoreCase)
                    || string.Equals(state.SubtitleStream.Codec, "ssa", StringComparison.OrdinalIgnoreCase));

            /* Make main filters for video stream */
            var mainFilters = new List<string>();

            mainFilters.Add(GetOverwriteColorPropertiesParam(state, doTonemap));

            if (isSwDecoder)
            {
                // INPUT sw surface(memory)
                // sw deint
                if (doDeintH2645)
                {
                    var swDeintFilter = GetSwDeinterlaceFilter(state, options);
                    mainFilters.Add(swDeintFilter);
                }

                var outFormat = doOclTonemap ? "yuv420p10le" : "nv12";
                var swScaleFilter = GetSwScaleFilter(state, options, vidEncoder, inW, inH, threeDFormat, reqW, reqH, reqMaxW, reqMaxH);
                // sw scale
                mainFilters.Add(swScaleFilter);
                mainFilters.Add("format=" + outFormat);

                // keep video at memory except ocl tonemap,
                // since the overhead caused by hwupload >>> using sw filter.
                // sw => hw
                if (doOclTonemap)
                {
                    mainFilters.Add("hwupload=derive_device=opencl");
                }
            }
            else if (isVaapiDecoder)
            {
                // INPUT vaapi surface(vram)
                // hw deint
                if (doDeintH2645)
                {
                    var deintFilter = GetHwDeinterlaceFilter(state, options, "vaapi");
                    mainFilters.Add(deintFilter);
                }

                var outFormat = doTonemap ? string.Empty : "nv12";
                var hwScaleFilter = GetHwScaleFilter("vaapi", outFormat, inW, inH, reqW, reqH, reqMaxW, reqMaxH);
                // hw scale
                mainFilters.Add(hwScaleFilter);
            }

            // vaapi vpp tonemap
            if (doVaVppTonemap && isVaapiDecoder)
            {
                var tonemapFilter = GetHwTonemapFilter(options, "vaapi", "nv12");
                mainFilters.Add(tonemapFilter);
            }

            if (doOclTonemap && isVaapiDecoder)
            {
                // map from vaapi to opencl via vaapi-opencl interop(Intel only).
                mainFilters.Add("hwmap=derive_device=opencl");
            }

            // ocl tonemap
            if (doOclTonemap)
            {
                var tonemapFilter = GetHwTonemapFilter(options, "opencl", "nv12");
                mainFilters.Add(tonemapFilter);
            }

            if (doOclTonemap && isVaInVaOut)
            {
                // OUTPUT vaapi(nv12) surface(vram)
                // reverse-mapping via vaapi-opencl interop.
                mainFilters.Add("hwmap=derive_device=vaapi:reverse=1");
                mainFilters.Add("format=vaapi");
            }

            var memoryOutput = false;
            var isUploadForOclTonemap = isSwDecoder && doOclTonemap;
            var isHwmapNotUsable = isUploadForOclTonemap && isVaapiEncoder;
            if ((isVaapiDecoder && isSwEncoder) || isUploadForOclTonemap)
            {
                memoryOutput = true;

                // OUTPUT nv12 surface(memory)
                // prefer hwmap to hwdownload on opencl/vaapi.
                mainFilters.Add(isHwmapNotUsable ? "hwdownload" : "hwmap");
                mainFilters.Add("format=nv12");
            }

            // OUTPUT nv12 surface(memory)
            if (isSwDecoder && isVaapiEncoder)
            {
                memoryOutput = true;
            }

            if (memoryOutput)
            {
                // text subtitles
                if (hasTextSubs)
                {
                    var textSubtitlesFilter = GetTextSubtitlesFilter(state, false, false);
                    mainFilters.Add(textSubtitlesFilter);
                }
            }

            if (memoryOutput && isVaapiEncoder)
            {
                if (!hasGraphicalSubs)
                {
                    mainFilters.Add("hwupload_vaapi");
                }
            }

            /* Make sub and overlay filters for subtitle stream */
            var subFilters = new List<string>();
            var overlayFilters = new List<string>();
            if (isVaInVaOut)
            {
                if (hasSubs)
                {
                    if (hasGraphicalSubs)
                    {
                        subFilters.Add("scale=flags=fast_bilinear");
                        subFilters.Add("format=bgra");
                    }
                    else if (hasTextSubs)
                    {
                        var alphaSrcFilter = GetAlphaSrcFilter(state, inW, inH, reqW, reqH, reqMaxW, 1080, hasAssSubs ? 10 : 5);
                        var subTextSubtitlesFilter = GetTextSubtitlesFilter(state, true, true);
                        subFilters.Add(alphaSrcFilter);
                        subFilters.Add("format=bgra");
                        subFilters.Add(subTextSubtitlesFilter);
                    }

                    subFilters.Add("hwupload=derive_device=vaapi");

                    var (overlayW, overlayH) = GetFixedOutputSize(inW, inH, reqW, reqH, reqMaxW, reqMaxH);
                    var overlaySize = (overlayW.HasValue && overlayH.HasValue)
                        ? (":w=" + overlayW.Value + ":h=" + overlayH.Value)
                        : string.Empty;
                    var overlayVaapiFilter = string.Format(
                        CultureInfo.InvariantCulture,
                        "overlay_vaapi=eof_action=endall:shortest=1:repeatlast=0{0}",
                        overlaySize);
                    overlayFilters.Add(overlayVaapiFilter);
                }
            }
            else if (memoryOutput)
            {
                if (hasGraphicalSubs)
                {
                    var subSwScaleFilter = isSwDecoder
                        ? GetSwScaleFilter(state, options, vidEncoder, inW, inH, threeDFormat, reqW, reqH, reqMaxW, reqMaxH)
                        : GetCustomSwScaleFilter(inW, inH, reqW, reqH, reqMaxW, reqMaxH);
                    subFilters.Add(subSwScaleFilter);
                    overlayFilters.Add("overlay=eof_action=pass:shortest=1:repeatlast=0");

                    if (isVaapiEncoder)
                    {
                        overlayFilters.Add("hwupload_vaapi");
                    }
                }
            }

            return (mainFilters, subFilters, overlayFilters);
        }

        public (List<string> MainFilters, List<string> SubFilters, List<string> OverlayFilters) GetVaapiLimitedVidFiltersPrefered(
            EncodingJobInfo state,
            EncodingOptions options,
            string vidDecoder,
            string vidEncoder)
        {
            var inW = state.VideoStream?.Width;
            var inH = state.VideoStream?.Height;
            var reqW = state.BaseRequest.Width;
            var reqH = state.BaseRequest.Height;
            var reqMaxW = state.BaseRequest.MaxWidth;
            var reqMaxH = state.BaseRequest.MaxHeight;
            var threeDFormat = state.MediaSource.Video3DFormat;

            var isVaapiDecoder = vidDecoder.Contains("vaapi", StringComparison.OrdinalIgnoreCase);
            var isVaapiEncoder = vidEncoder.Contains("vaapi", StringComparison.OrdinalIgnoreCase);
            var isSwDecoder = string.IsNullOrEmpty(vidDecoder);
            var isSwEncoder = !isVaapiEncoder;
            var isVaInVaOut = isVaapiDecoder && isVaapiEncoder;
            var isi965Driver = _mediaEncoder.IsVaapiDeviceInteli965;
            var isAmdDriver = _mediaEncoder.IsVaapiDeviceAmd;

            var doDeintH264 = state.DeInterlace("h264", true) || state.DeInterlace("avc", true);
            var doDeintHevc = state.DeInterlace("h265", true) || state.DeInterlace("hevc", true);
            var doDeintH2645 = doDeintH264 || doDeintHevc;
            var doOclTonemap = IsHwTonemapAvailable(state, options);

            var hasSubs = state.SubtitleStream != null && state.SubtitleDeliveryMethod == SubtitleDeliveryMethod.Encode;
            var hasTextSubs = hasSubs && state.SubtitleStream.IsTextSubtitleStream;
            var hasGraphicalSubs = hasSubs && !state.SubtitleStream.IsTextSubtitleStream;

            /* Make main filters for video stream */
            var mainFilters = new List<string>();

            mainFilters.Add(GetOverwriteColorPropertiesParam(state, doOclTonemap));

            var outFormat = string.Empty;
            if (isSwDecoder)
            {
                // INPUT sw surface(memory)
                // sw deint
                if (doDeintH2645)
                {
                    var swDeintFilter = GetSwDeinterlaceFilter(state, options);
                    mainFilters.Add(swDeintFilter);
                }

                outFormat = doOclTonemap ? "yuv420p10le" : "nv12";
                var swScaleFilter = GetSwScaleFilter(state, options, vidEncoder, inW, inH, threeDFormat, reqW, reqH, reqMaxW, reqMaxH);
                // sw scale
                mainFilters.Add(swScaleFilter);
                mainFilters.Add("format=" + outFormat);

                // keep video at memory except ocl tonemap,
                // since the overhead caused by hwupload >>> using sw filter.
                // sw => hw
                if (doOclTonemap)
                {
                    mainFilters.Add("hwupload=derive_device=opencl");
                }
            }
            else if (isVaapiDecoder)
            {
                // INPUT vaapi surface(vram)
                // hw deint
                if (doDeintH2645)
                {
                    var deintFilter = GetHwDeinterlaceFilter(state, options, "vaapi");
                    mainFilters.Add(deintFilter);
                }

                outFormat = doOclTonemap ? string.Empty : "nv12";
                var hwScaleFilter = GetHwScaleFilter("vaapi", outFormat, inW, inH, reqW, reqH, reqMaxW, reqMaxH);
                // hw scale
                mainFilters.Add(hwScaleFilter);
            }

            if (doOclTonemap && isVaapiDecoder)
            {
                if (isi965Driver)
                {
                    // map from vaapi to opencl via vaapi-opencl interop(Intel only).
                    mainFilters.Add("hwmap=derive_device=opencl");
                }
                else
                {
                    mainFilters.Add("hwdownload");
                    mainFilters.Add("format=p010le");
                    mainFilters.Add("hwupload=derive_device=opencl");
                }
            }

            // ocl tonemap
            if (doOclTonemap)
            {
                var tonemapFilter = GetHwTonemapFilter(options, "opencl", "nv12");
                mainFilters.Add(tonemapFilter);
            }

            if (doOclTonemap && isVaInVaOut)
            {
                if (isi965Driver)
                {
                    // OUTPUT vaapi(nv12) surface(vram)
                    // reverse-mapping via vaapi-opencl interop.
                    mainFilters.Add("hwmap=derive_device=vaapi:reverse=1");
                    mainFilters.Add("format=vaapi");
                }
            }

            var memoryOutput = false;
            var isUploadForOclTonemap = doOclTonemap && (isSwDecoder || (isVaapiDecoder && !isi965Driver));
            var isHwmapNotUsable = hasGraphicalSubs || isUploadForOclTonemap;
            var isHwmapForSubs = hasSubs && isVaapiDecoder;
            var isHwUnmapForTextSubs = hasTextSubs && isVaInVaOut && !isUploadForOclTonemap;
            if ((isVaapiDecoder && isSwEncoder) || isUploadForOclTonemap || isHwmapForSubs)
            {
                memoryOutput = true;

                // OUTPUT nv12 surface(memory)
                // prefer hwmap to hwdownload on opencl/vaapi.
                mainFilters.Add(isHwmapNotUsable ? "hwdownload" : "hwmap");
                mainFilters.Add("format=nv12");
            }

            // OUTPUT nv12 surface(memory)
            if (isSwDecoder && isVaapiEncoder)
            {
                memoryOutput = true;
            }

            if (memoryOutput)
            {
                // text subtitles
                if (hasTextSubs)
                {
                    var textSubtitlesFilter = GetTextSubtitlesFilter(state, false, false);
                    mainFilters.Add(textSubtitlesFilter);
                }
            }

            if (isHwUnmapForTextSubs)
            {
                mainFilters.Add("hwmap");
                mainFilters.Add("format=vaapi");
            }
            else if (memoryOutput && isVaapiEncoder)
            {
                if (!hasGraphicalSubs)
                {
                    mainFilters.Add("hwupload_vaapi");
                }
            }

            /* Make sub and overlay filters for subtitle stream */
            var subFilters = new List<string>();
            var overlayFilters = new List<string>();
            if (memoryOutput)
            {
                if (hasGraphicalSubs)
                {
                    var subSwScaleFilter = isSwDecoder
                        ? GetSwScaleFilter(state, options, vidEncoder, inW, inH, threeDFormat, reqW, reqH, reqMaxW, reqMaxH)
                        : GetCustomSwScaleFilter(inW, inH, reqW, reqH, reqMaxW, reqMaxH);
                    subFilters.Add(subSwScaleFilter);
                    overlayFilters.Add("overlay=eof_action=pass:shortest=1:repeatlast=0");

                    if (isVaapiEncoder)
                    {
                        overlayFilters.Add("hwupload_vaapi");
                    }
                }
            }

            return (mainFilters, subFilters, overlayFilters);
        }

        /// <summary>
        /// Gets the parameter of video processing filters.
        /// </summary>
        /// <param name="state">Encoding state.</param>
        /// <param name="options">Encoding options.</param>
        /// <param name="outputVideoCodec">Video codec to use.</param>
        /// <returns>The video processing filters parameter.</returns>
        public string GetVideoProcessingFilterParam(
            EncodingJobInfo state,
            EncodingOptions options,
            string outputVideoCodec)
        {
            var videoStream = state.VideoStream;
            if (videoStream == null)
            {
                return string.Empty;
            }

            var hasSubs = state.SubtitleStream != null && state.SubtitleDeliveryMethod == SubtitleDeliveryMethod.Encode;
            var hasTextSubs = hasSubs && state.SubtitleStream.IsTextSubtitleStream;
            var hasGraphicalSubs = hasSubs && !state.SubtitleStream.IsTextSubtitleStream;

            List<string> mainFilters;
            List<string> subFilters;
            List<string> overlayFilters;

            if (string.Equals(options.HardwareAccelerationType, "vaapi", StringComparison.OrdinalIgnoreCase))
            {
                (mainFilters, subFilters, overlayFilters) = GetVaapiVidFilterChain(state, options, outputVideoCodec);
            }
            else if (string.Equals(options.HardwareAccelerationType, "qsv", StringComparison.OrdinalIgnoreCase))
            {
                (mainFilters, subFilters, overlayFilters) = GetIntelVidFilterChain(state, options, outputVideoCodec);
            }
            else if (string.Equals(options.HardwareAccelerationType, "nvenc", StringComparison.OrdinalIgnoreCase))
            {
                (mainFilters, subFilters, overlayFilters) = GetNvidiaVidFilterChain(state, options, outputVideoCodec);
            }
            else if (string.Equals(options.HardwareAccelerationType, "amf", StringComparison.OrdinalIgnoreCase))
            {
                (mainFilters, subFilters, overlayFilters) = GetAmdVidFilterChain(state, options, outputVideoCodec);
            }
            else
            {
                (mainFilters, subFilters, overlayFilters) = GetSwVidFilterChain(state, options, outputVideoCodec);
            }

            mainFilters?.RemoveAll(filter => string.IsNullOrEmpty(filter));
            subFilters?.RemoveAll(filter => string.IsNullOrEmpty(filter));
            overlayFilters?.RemoveAll(filter => string.IsNullOrEmpty(filter));

            var mainStr = string.Empty;
            if (mainFilters?.Count > 0)
            {
                mainStr = string.Format(
                    CultureInfo.InvariantCulture,
                    "{0}",
                    string.Join(',', mainFilters));
            }

            if (overlayFilters?.Count == 0)
            {
                // -vf "scale..."
                return string.IsNullOrEmpty(mainStr) ? string.Empty : " -vf \"" + mainStr + "\"";
            }

            if (overlayFilters?.Count > 0
                && subFilters?.Count > 0
                && state.SubtitleStream != null)
            {
                // overlay graphical/text subtitles
                var subStr = string.Format(
                        CultureInfo.InvariantCulture,
                        "{0}",
                        string.Join(',', subFilters));

                var overlayStr = string.Format(
                        CultureInfo.InvariantCulture,
                        "{0}",
                        string.Join(',', overlayFilters));

                var mapPrefix = Convert.ToInt32(state.SubtitleStream.IsExternal);
                var subtitleStreamIndex = FindIndex(state.MediaSource.MediaStreams, state.SubtitleStream);
                var videoStreamIndex = FindIndex(state.MediaSource.MediaStreams, state.VideoStream);

                if (hasSubs)
                {
                    // -filter_complex "[0:s]scale=s[sub]..."
                    var filterStr = string.IsNullOrEmpty(mainStr)
                        ? " -filter_complex \"[{0}:{1}]{4}[sub];[0:{2}][sub]{5}\""
                        : " -filter_complex \"[{0}:{1}]{4}[sub];[0:{2}]{3}[main];[main][sub]{5}\"";

                    if (hasTextSubs)
                    {
                        filterStr = string.IsNullOrEmpty(mainStr)
                            ? " -filter_complex \"{4}[sub];[0:{2}][sub]{5}\""
                            : " -filter_complex \"{4}[sub];[0:{2}]{3}[main];[main][sub]{5}\"";
                    }

                    return string.Format(
                        CultureInfo.InvariantCulture,
                        filterStr,
                        mapPrefix,
                        subtitleStreamIndex,
                        videoStreamIndex,
                        mainStr,
                        subStr,
                        overlayStr);
                }
            }

            return string.Empty;
        }

        public string GetOverwriteColorPropertiesParam(EncodingJobInfo state, bool isTonemapAvailable)
        {
            if (isTonemapAvailable)
            {
                return GetInputHdrParam(state.VideoStream?.ColorTransfer);
            }

            return GetOutputSdrParam(null);
        }

        public string GetInputHdrParam(string colorTransfer)
        {
            if (string.Equals(colorTransfer, "arib-std-b67", StringComparison.OrdinalIgnoreCase))
            {
                // HLG
                return "setparams=color_primaries=bt2020:color_trc=arib-std-b67:colorspace=bt2020nc";
            }

            // HDR10
            return "setparams=color_primaries=bt2020:color_trc=smpte2084:colorspace=bt2020nc";
        }

        public string GetOutputSdrParam(string tonemappingRange)
        {
            // SDR
            if (string.Equals(tonemappingRange, "tv", StringComparison.OrdinalIgnoreCase))
            {
                return "setparams=color_primaries=bt709:color_trc=bt709:colorspace=bt709:range=tv";
            }

            if (string.Equals(tonemappingRange, "pc", StringComparison.OrdinalIgnoreCase))
            {
                return "setparams=color_primaries=bt709:color_trc=bt709:colorspace=bt709:range=pc";
            }

            return "setparams=color_primaries=bt709:color_trc=bt709:colorspace=bt709";
        }

        public static int GetVideoColorBitDepth(EncodingJobInfo state)
        {
            var videoStream = state.VideoStream;
            if (videoStream != null)
            {
                if (videoStream.BitDepth.HasValue)
                {
                    return videoStream.BitDepth.Value;
                }
                else if (string.Equals(videoStream.PixelFormat, "yuv420p", StringComparison.OrdinalIgnoreCase)
                         || string.Equals(videoStream.PixelFormat, "yuv444p", StringComparison.OrdinalIgnoreCase))
                {
                    return 8;
                }
                else if (string.Equals(videoStream.PixelFormat, "yuv420p10le", StringComparison.OrdinalIgnoreCase)
                         || string.Equals(videoStream.PixelFormat, "yuv444p10le", StringComparison.OrdinalIgnoreCase))
                {
                    return 10;
                }
                else if (string.Equals(videoStream.PixelFormat, "yuv420p12le", StringComparison.OrdinalIgnoreCase)
                         || string.Equals(videoStream.PixelFormat, "yuv444p12le", StringComparison.OrdinalIgnoreCase))
                {
                    return 12;
                }
                else
                {
                    return 8;
                }
            }

            return 0;
        }

        /// <summary>
        /// Gets the ffmpeg option string for the hardware accelerated video decoder.
        /// </summary>
        /// <param name="state">The encoding job info.</param>
        /// <param name="options">The encoding options.</param>
        /// <returns>The option string or null if none available.</returns>
        protected string GetHardwareVideoDecoder(EncodingJobInfo state, EncodingOptions options)
        {
            var videoStream = state.VideoStream;
            if (videoStream == null)
            {
                return null;
            }

            // Only use alternative encoders for video files.
            var videoType = state.MediaSource.VideoType ?? VideoType.VideoFile;
            if (videoType != VideoType.VideoFile)
            {
                return null;
            }

            if (IsCopyCodec(state.OutputVideoCodec))
            {
                return null;
            }

            if (!string.IsNullOrEmpty(videoStream.Codec) && !string.IsNullOrEmpty(options.HardwareAccelerationType))
            {
                var bitDepth = GetVideoColorBitDepth(state);

                // Only HEVC, VP9 and AV1 formats have 10-bit hardware decoder support now.
                if (bitDepth == 10
                    && !(string.Equals(videoStream.Codec, "hevc", StringComparison.OrdinalIgnoreCase)
                         || string.Equals(videoStream.Codec, "h265", StringComparison.OrdinalIgnoreCase)
                         || string.Equals(videoStream.Codec, "vp9", StringComparison.OrdinalIgnoreCase)
                         || string.Equals(videoStream.Codec, "av1", StringComparison.OrdinalIgnoreCase)))
                {
                    return null;
                }

                if (string.Equals(options.HardwareAccelerationType, "qsv", StringComparison.OrdinalIgnoreCase))
                {
                    return GetQsvHwVidDecoder(state, options, videoStream, bitDepth);
                }

                if (string.Equals(options.HardwareAccelerationType, "nvenc", StringComparison.OrdinalIgnoreCase))
                {
                    return GetNvdecVidDecoder(state, options, videoStream, bitDepth);
                }

                if (string.Equals(options.HardwareAccelerationType, "amf", StringComparison.OrdinalIgnoreCase))
                {
                    return GetAmfVidDecoder(state, options, videoStream, bitDepth);
                }

                if (string.Equals(options.HardwareAccelerationType, "vaapi", StringComparison.OrdinalIgnoreCase))
                {
                    return GetVaapiVidDecoder(state, options, videoStream, bitDepth);
                }

                if (string.Equals(options.HardwareAccelerationType, "videotoolbox", StringComparison.OrdinalIgnoreCase))
                {
                    return GetVideotoolboxVidDecoder(state, options, videoStream, bitDepth);
                }
            }

            var whichCodec = videoStream.Codec;
            if (string.Equals(whichCodec, "avc", StringComparison.OrdinalIgnoreCase))
            {
                whichCodec = "h264";
            }
            else if (string.Equals(whichCodec, "h265", StringComparison.OrdinalIgnoreCase))
            {
                whichCodec = "hevc";
            }

            // Avoid a second attempt if no hardware acceleration is being used
            options.HardwareDecodingCodecs = Array.FindAll(options.HardwareDecodingCodecs, val => !string.Equals(val, whichCodec, StringComparison.OrdinalIgnoreCase));

            // leave blank so ffmpeg will decide
            return null;
        }

        /// <summary>
        /// Gets a hw decoder name.
        /// </summary>
        /// <param name="options">Encoding options.</param>
        /// <param name="decoderPrefix">Decoder prefix.</param>
        /// <param name="decoderSuffix">Decoder suffix.</param>
        /// <param name="videoCodec">Video codec to use.</param>
        /// <param name="bitDepth">Video color bit depth.</param>
        /// <returns>Hardware decoder name.</returns>
        public string GetHwDecoderName(EncodingOptions options, string decoderPrefix, string decoderSuffix, string videoCodec, int bitDepth)
        {
            if (string.IsNullOrEmpty(decoderPrefix) || string.IsNullOrEmpty(decoderSuffix))
            {
                return null;
            }

            var decoderName = decoderPrefix + '_' + decoderSuffix;

            var isCodecAvailable = _mediaEncoder.SupportsDecoder(decoderName) && options.HardwareDecodingCodecs.Contains(videoCodec, StringComparison.OrdinalIgnoreCase);
            if (bitDepth == 10 && isCodecAvailable)
            {
                if (string.Equals(videoCodec, "hevc", StringComparison.OrdinalIgnoreCase)
                    && options.HardwareDecodingCodecs.Contains("hevc", StringComparison.OrdinalIgnoreCase)
                    && !options.EnableDecodingColorDepth10Hevc)
                {
                    return null;
                }

                if (string.Equals(videoCodec, "vp9", StringComparison.OrdinalIgnoreCase)
                    && options.HardwareDecodingCodecs.Contains("vp9", StringComparison.OrdinalIgnoreCase)
                    && !options.EnableDecodingColorDepth10Vp9)
                {
                    return null;
                }
            }

            if (string.Equals(decoderSuffix, "cuvid", StringComparison.OrdinalIgnoreCase) && options.EnableEnhancedNvdecDecoder)
            {
                return null;
            }

            if (string.Equals(decoderSuffix, "qsv", StringComparison.OrdinalIgnoreCase) && options.PreferSystemNativeHwDecoder)
            {
                return null;
            }

            return isCodecAvailable ? (" -c:v " + decoderName) : null;
        }

        /// <summary>
        /// Gets a hwaccel type to use as a hardware decoder depending on the system.
        /// </summary>
        /// <param name="state">Encoding state.</param>
        /// <param name="options">Encoding options.</param>
        /// <param name="videoCodec">Video codec to use.</param>
        /// <param name="bitDepth">Video color bit depth.</param>
        /// <param name="outputHwSurface">Specifies if output hw surface.</param>
        /// <returns>Hardware accelerator type.</returns>
        public string GetHwaccelType(EncodingJobInfo state, EncodingOptions options, string videoCodec, int bitDepth, bool outputHwSurface)
        {
            var isWindows = OperatingSystem.IsWindows();
            var isLinux = OperatingSystem.IsLinux();
            var isMacOS = OperatingSystem.IsMacOS();
            var isD3d11Supported = isWindows && _mediaEncoder.SupportsHwaccel("d3d11va");
            var isVaapiSupported = isLinux && IsVaapiSupported(state);
            var isCudaSupported = (isLinux || isWindows) && IsCudaFullSupported();
            var isQsvSupported = (isLinux || isWindows) && _mediaEncoder.SupportsHwaccel("qsv");
            var isVideotoolboxSupported = isMacOS && _mediaEncoder.SupportsHwaccel("videotoolbox");
            var isCodecAvailable = options.HardwareDecodingCodecs.Contains(videoCodec, StringComparison.OrdinalIgnoreCase);

            // Set the av1 codec explicitly to trigger hw accelerator, otherwise libdav1d will be used.
            var isAv1 = string.Equals(videoCodec, "av1", StringComparison.OrdinalIgnoreCase);

            if (bitDepth == 10 && isCodecAvailable)
            {
                if (string.Equals(videoCodec, "hevc", StringComparison.OrdinalIgnoreCase)
                    && options.HardwareDecodingCodecs.Contains("hevc", StringComparison.OrdinalIgnoreCase)
                    && !options.EnableDecodingColorDepth10Hevc)
                {
                    return null;
                }

                if (string.Equals(videoCodec, "vp9", StringComparison.OrdinalIgnoreCase)
                    && options.HardwareDecodingCodecs.Contains("vp9", StringComparison.OrdinalIgnoreCase)
                    && !options.EnableDecodingColorDepth10Vp9)
                {
                    return null;
                }
            }

            // Intel qsv/d3d11va/vaapi
            if (string.Equals(options.HardwareAccelerationType, "qsv", StringComparison.OrdinalIgnoreCase))
            {
                if (options.PreferSystemNativeHwDecoder)
                {
                    if (isVaapiSupported && isCodecAvailable)
                    {
                        return " -hwaccel vaapi" + (outputHwSurface ? " -hwaccel_output_format vaapi" : string.Empty) + (isAv1 ? " -c:v av1" : string.Empty);
                    }

                    if (isD3d11Supported && isCodecAvailable)
                    {
                        return " -hwaccel d3d11va" + (outputHwSurface ? " -hwaccel_output_format d3d11" : string.Empty) + (isAv1 ? " -c:v av1" : string.Empty);
                    }
                }
                else
                {
                    if (isQsvSupported && isCodecAvailable)
                    {
                        return " -hwaccel qsv" + (outputHwSurface ? " -hwaccel_output_format qsv" : string.Empty);
                    }
                }
            }

            // Nvidia cuda
            if (string.Equals(options.HardwareAccelerationType, "nvenc", StringComparison.OrdinalIgnoreCase))
            {
                if (isCudaSupported && isCodecAvailable)
                {
                    if (options.EnableEnhancedNvdecDecoder)
                    {
                        // set -threads 1 to nvdec decoder explicitly since it doesn't implement threading support.
                        return " -hwaccel cuda" + (outputHwSurface ? " -hwaccel_output_format cuda" : string.Empty) + " -threads 1" + (isAv1 ? " -c:v av1" : string.Empty);
                    }
                    else
                    {
                        // cuvid decoder doesn't have threading issue.
                        return " -hwaccel cuda" + (outputHwSurface ? " -hwaccel_output_format cuda" : string.Empty);
                    }
                }
            }

            // Amd d3d11va
            if (string.Equals(options.HardwareAccelerationType, "amf", StringComparison.OrdinalIgnoreCase))
            {
                if (isD3d11Supported && isCodecAvailable)
                {
                    return " -hwaccel d3d11va" + (outputHwSurface ? " -hwaccel_output_format d3d11" : string.Empty) + (isAv1 ? " -c:v av1" : string.Empty);
                }
            }

            // Vaapi
            if (string.Equals(options.HardwareAccelerationType, "vaapi", StringComparison.OrdinalIgnoreCase)
                && isVaapiSupported
                && isCodecAvailable)
            {
                return " -hwaccel vaapi" + (outputHwSurface ? " -hwaccel_output_format vaapi" : string.Empty) + (isAv1 ? " -c:v av1" : string.Empty);
            }

            if (string.Equals(options.HardwareAccelerationType, "videotoolbox", StringComparison.OrdinalIgnoreCase)
                && isVideotoolboxSupported
                && isCodecAvailable)
            {
                return " -hwaccel videotoolbox" + (outputHwSurface ? " -hwaccel_output_format videotoolbox_vld" : string.Empty);
            }

            return null;
        }

        public string GetQsvHwVidDecoder(EncodingJobInfo state, EncodingOptions options, MediaStream videoStream, int bitDepth)
        {
            var isWindows = OperatingSystem.IsWindows();
            var isLinux = OperatingSystem.IsLinux();

            if ((!isWindows && !isLinux)
                || !string.Equals(options.HardwareAccelerationType, "qsv", StringComparison.OrdinalIgnoreCase))
            {
                return null;
            }

            var isQsvOclSupported = _mediaEncoder.SupportsHwaccel("qsv") && IsOpenclFullSupported();
            var isIntelDx11OclSupported = isWindows
                && _mediaEncoder.SupportsHwaccel("d3d11va")
                && isQsvOclSupported;
            var isIntelVaapiOclSupported = isLinux
                && IsVaapiSupported(state)
                && isQsvOclSupported;
            var hwSurface = (isIntelDx11OclSupported || isIntelVaapiOclSupported)
                && _mediaEncoder.SupportsFilter("alphasrc");

            var is8bitSwFormatsQsv = string.Equals("yuv420p", videoStream.PixelFormat, StringComparison.OrdinalIgnoreCase);
            var is8_10bitSwFormatsQsv = is8bitSwFormatsQsv || string.Equals("yuv420p10le", videoStream.PixelFormat, StringComparison.OrdinalIgnoreCase);
            // TODO: add more 8/10bit and 4:4:4 formats for Qsv after finishing the ffcheck tool

            if (is8bitSwFormatsQsv)
            {
                if (string.Equals(videoStream.Codec, "avc", StringComparison.OrdinalIgnoreCase)
                    || string.Equals(videoStream.Codec, "h264", StringComparison.OrdinalIgnoreCase))
                {
                    return GetHwaccelType(state, options, "h264", bitDepth, hwSurface) + GetHwDecoderName(options, "h264", "qsv", "h264", bitDepth);
                }

                if (string.Equals(videoStream.Codec, "vc1", StringComparison.OrdinalIgnoreCase))
                {
                    return GetHwaccelType(state, options, "vc1", bitDepth, hwSurface) + GetHwDecoderName(options, "vc1", "qsv", "vc1", bitDepth);
                }

                if (string.Equals(videoStream.Codec, "vp8", StringComparison.OrdinalIgnoreCase))
                {
                    return GetHwaccelType(state, options, "vp8", bitDepth, hwSurface) + GetHwDecoderName(options, "vp8", "qsv", "vp8", bitDepth);
                }

                if (string.Equals(videoStream.Codec, "mpeg2video", StringComparison.OrdinalIgnoreCase))
                {
                    return GetHwaccelType(state, options, "mpeg2video", bitDepth, hwSurface) + GetHwDecoderName(options, "mpeg2", "qsv", "mpeg2video", bitDepth);
                }
            }

            if (is8_10bitSwFormatsQsv)
            {
                if (string.Equals(videoStream.Codec, "hevc", StringComparison.OrdinalIgnoreCase)
                    || string.Equals(videoStream.Codec, "h265", StringComparison.OrdinalIgnoreCase))
                {
                    return GetHwaccelType(state, options, "hevc", bitDepth, hwSurface) + GetHwDecoderName(options, "hevc", "qsv", "hevc", bitDepth);
                }

                if (string.Equals(videoStream.Codec, "vp9", StringComparison.OrdinalIgnoreCase))
                {
                    return GetHwaccelType(state, options, "vp9", bitDepth, hwSurface) + GetHwDecoderName(options, "vp9", "qsv", "vp9", bitDepth);
                }

                if (string.Equals(videoStream.Codec, "av1", StringComparison.OrdinalIgnoreCase))
                {
                    return GetHwaccelType(state, options, "av1", bitDepth, hwSurface) + GetHwDecoderName(options, "av1", "qsv", "av1", bitDepth);
                }
            }

            return null;
        }

        public string GetNvdecVidDecoder(EncodingJobInfo state, EncodingOptions options, MediaStream videoStream, int bitDepth)
        {
            if ((!OperatingSystem.IsWindows() && !OperatingSystem.IsLinux())
                || !string.Equals(options.HardwareAccelerationType, "nvenc", StringComparison.OrdinalIgnoreCase))
            {
                return null;
            }

            var hwSurface = IsCudaFullSupported() && _mediaEncoder.SupportsFilter("alphasrc");
            var is8bitSwFormatsNvdec = string.Equals("yuv420p", videoStream.PixelFormat, StringComparison.OrdinalIgnoreCase);
            var is8_10bitSwFormatsNvdec = is8bitSwFormatsNvdec || string.Equals("yuv420p10le", videoStream.PixelFormat, StringComparison.OrdinalIgnoreCase);
            // TODO: add more 8/10/12bit and 4:4:4 formats for Nvdec after finishing the ffcheck tool

            if (is8bitSwFormatsNvdec)
            {
                if (string.Equals("avc", videoStream.Codec, StringComparison.OrdinalIgnoreCase)
                    || string.Equals("h264", videoStream.Codec, StringComparison.OrdinalIgnoreCase))
                {
                    return GetHwaccelType(state, options, "h264", bitDepth, hwSurface) + GetHwDecoderName(options, "h264", "cuvid", "h264", bitDepth);
                }

                if (string.Equals("mpeg2video", videoStream.Codec, StringComparison.OrdinalIgnoreCase))
                {
                    return GetHwaccelType(state, options, "mpeg2video", bitDepth, hwSurface) + GetHwDecoderName(options, "mpeg2", "cuvid", "mpeg2video", bitDepth);
                }

                if (string.Equals("vc1", videoStream.Codec, StringComparison.OrdinalIgnoreCase))
                {
                    return GetHwaccelType(state, options, "vc1", bitDepth, hwSurface) + GetHwDecoderName(options, "vc1", "cuvid", "vc1", bitDepth);
                }

                if (string.Equals("mpeg4", videoStream.Codec, StringComparison.OrdinalIgnoreCase))
                {
                    return GetHwaccelType(state, options, "mpeg4", bitDepth, hwSurface) + GetHwDecoderName(options, "mpeg4", "cuvid", "mpeg4", bitDepth);
                }

                if (string.Equals("vp8", videoStream.Codec, StringComparison.OrdinalIgnoreCase))
                {
                    return GetHwaccelType(state, options, "vp8", bitDepth, hwSurface) + GetHwDecoderName(options, "vp8", "cuvid", "vp8", bitDepth);
                }
            }

            if (is8_10bitSwFormatsNvdec)
            {
                if (string.Equals("hevc", videoStream.Codec, StringComparison.OrdinalIgnoreCase)
                    || string.Equals("h265", videoStream.Codec, StringComparison.OrdinalIgnoreCase))
                {
                    return GetHwaccelType(state, options, "hevc", bitDepth, hwSurface) + GetHwDecoderName(options, "hevc", "cuvid", "hevc", bitDepth);
                }

                if (string.Equals("vp9", videoStream.Codec, StringComparison.OrdinalIgnoreCase))
                {
                    return GetHwaccelType(state, options, "vp9", bitDepth, hwSurface) + GetHwDecoderName(options, "vp9", "cuvid", "vp9", bitDepth);
                }

                if (string.Equals("av1", videoStream.Codec, StringComparison.OrdinalIgnoreCase))
                {
                    return GetHwaccelType(state, options, "av1", bitDepth, hwSurface) + GetHwDecoderName(options, "av1", "cuvid", "av1", bitDepth);
                }
            }

            return null;
        }

        public string GetAmfVidDecoder(EncodingJobInfo state, EncodingOptions options, MediaStream videoStream, int bitDepth)
        {
            if (!OperatingSystem.IsWindows()
                || !string.Equals(options.HardwareAccelerationType, "amf", StringComparison.OrdinalIgnoreCase))
            {
                return null;
            }

            var hwSurface = _mediaEncoder.SupportsHwaccel("d3d11va")
                && IsOpenclFullSupported()
                && _mediaEncoder.SupportsFilter("alphasrc");
            var is8bitSwFormatsAmf = string.Equals("yuv420p", videoStream.PixelFormat, StringComparison.OrdinalIgnoreCase);
            var is8_10bitSwFormatsAmf = is8bitSwFormatsAmf || string.Equals("yuv420p10le", videoStream.PixelFormat, StringComparison.OrdinalIgnoreCase);

            if (is8bitSwFormatsAmf)
            {
                if (string.Equals("avc", videoStream.Codec, StringComparison.OrdinalIgnoreCase)
                    || string.Equals("h264", videoStream.Codec, StringComparison.OrdinalIgnoreCase))
                {
                    return GetHwaccelType(state, options, "h264", bitDepth, hwSurface);
                }

                if (string.Equals("mpeg2video", videoStream.Codec, StringComparison.OrdinalIgnoreCase))
                {
                    return GetHwaccelType(state, options, "mpeg2video", bitDepth, hwSurface);
                }

                if (string.Equals("vc1", videoStream.Codec, StringComparison.OrdinalIgnoreCase))
                {
                    return GetHwaccelType(state, options, "vc1", bitDepth, hwSurface);
                }
            }

            if (is8_10bitSwFormatsAmf)
            {
                if (string.Equals("hevc", videoStream.Codec, StringComparison.OrdinalIgnoreCase)
                    || string.Equals("h265", videoStream.Codec, StringComparison.OrdinalIgnoreCase))
                {
                    return GetHwaccelType(state, options, "hevc", bitDepth, hwSurface);
                }

                if (string.Equals("vp9", videoStream.Codec, StringComparison.OrdinalIgnoreCase))
                {
                    return GetHwaccelType(state, options, "vp9", bitDepth, hwSurface);
                }

                if (string.Equals("av1", videoStream.Codec, StringComparison.OrdinalIgnoreCase))
                {
                    return GetHwaccelType(state, options, "av1", bitDepth, hwSurface);
                }
            }

            return null;
        }

        public string GetVaapiVidDecoder(EncodingJobInfo state, EncodingOptions options, MediaStream videoStream, int bitDepth)
        {
            if (!OperatingSystem.IsLinux()
                || !string.Equals(options.HardwareAccelerationType, "vaapi", StringComparison.OrdinalIgnoreCase))
            {
                return null;
            }

            var hwSurface = IsVaapiSupported(state)
                && IsVaapiFullSupported()
                && IsOpenclFullSupported()
                && _mediaEncoder.SupportsFilter("alphasrc");
            var is8bitSwFormatsVaapi = string.Equals("yuv420p", videoStream.PixelFormat, StringComparison.OrdinalIgnoreCase);
            var is8_10bitSwFormatsVaapi = is8bitSwFormatsVaapi || string.Equals("yuv420p10le", videoStream.PixelFormat, StringComparison.OrdinalIgnoreCase);

            if (is8bitSwFormatsVaapi)
            {
                if (string.Equals("avc", videoStream.Codec, StringComparison.OrdinalIgnoreCase)
                    || string.Equals("h264", videoStream.Codec, StringComparison.OrdinalIgnoreCase))
                {
                    return GetHwaccelType(state, options, "h264", bitDepth, hwSurface);
                }

                if (string.Equals("mpeg2video", videoStream.Codec, StringComparison.OrdinalIgnoreCase))
                {
                    return GetHwaccelType(state, options, "mpeg2video", bitDepth, hwSurface);
                }

                if (string.Equals("vc1", videoStream.Codec, StringComparison.OrdinalIgnoreCase))
                {
                    return GetHwaccelType(state, options, "vc1", bitDepth, hwSurface);
                }

                if (string.Equals("vp8", videoStream.Codec, StringComparison.OrdinalIgnoreCase))
                {
                    return GetHwaccelType(state, options, "vp8", bitDepth, hwSurface);
                }
            }

            if (is8_10bitSwFormatsVaapi)
            {
                if (string.Equals("hevc", videoStream.Codec, StringComparison.OrdinalIgnoreCase)
                    || string.Equals("h265", videoStream.Codec, StringComparison.OrdinalIgnoreCase))
                {
                    return GetHwaccelType(state, options, "hevc", bitDepth, hwSurface);
                }

                if (string.Equals("vp9", videoStream.Codec, StringComparison.OrdinalIgnoreCase))
                {
                    return GetHwaccelType(state, options, "vp9", bitDepth, hwSurface);
                }

                if (string.Equals("av1", videoStream.Codec, StringComparison.OrdinalIgnoreCase))
                {
                    return GetHwaccelType(state, options, "av1", bitDepth, hwSurface);
                }
            }

            return null;
        }

        public string GetVideotoolboxVidDecoder(EncodingJobInfo state, EncodingOptions options, MediaStream videoStream, int bitDepth)
        {
            if (!OperatingSystem.IsMacOS()
                || !string.Equals(options.HardwareAccelerationType, "videotoolbox", StringComparison.OrdinalIgnoreCase))
            {
                return null;
            }

            var is8bitSwFormatsVt = string.Equals("yuv420p", videoStream.PixelFormat, StringComparison.OrdinalIgnoreCase);
            var is8_10bitSwFormatsVt = is8bitSwFormatsVt || string.Equals("yuv420p10le", videoStream.PixelFormat, StringComparison.OrdinalIgnoreCase);

            if (is8bitSwFormatsVt)
            {
                if (string.Equals("avc", videoStream.Codec, StringComparison.OrdinalIgnoreCase)
                    || string.Equals("h264", videoStream.Codec, StringComparison.OrdinalIgnoreCase))
                {
                    return GetHwaccelType(state, options, "h264", bitDepth, false);
                }

                if (string.Equals("mpeg2video", videoStream.Codec, StringComparison.OrdinalIgnoreCase))
                {
                    return GetHwaccelType(state, options, "mpeg2video", bitDepth, false);
                }

                if (string.Equals("mpeg4", videoStream.Codec, StringComparison.OrdinalIgnoreCase))
                {
                    return GetHwaccelType(state, options, "mpeg4", bitDepth, false);
                }
            }

            if (is8_10bitSwFormatsVt)
            {
                if (string.Equals("hevc", videoStream.Codec, StringComparison.OrdinalIgnoreCase)
                    || string.Equals("h265", videoStream.Codec, StringComparison.OrdinalIgnoreCase))
                {
                    return GetHwaccelType(state, options, "hevc", bitDepth, false);
                }

                if (string.Equals("vp9", videoStream.Codec, StringComparison.OrdinalIgnoreCase))
                {
                    return GetHwaccelType(state, options, "vp9", bitDepth, false);
                }
            }

            return null;
        }

        /// <summary>
        /// Gets the number of threads.
        /// </summary>
        /// <param name="state">Encoding state.</param>
        /// <param name="encodingOptions">Encoding options.</param>
        /// <param name="outputVideoCodec">Video codec to use.</param>
        /// <returns>Number of threads.</returns>
#nullable enable
        public static int GetNumberOfThreads(EncodingJobInfo? state, EncodingOptions encodingOptions, string? outputVideoCodec)
        {
            // VP8 and VP9 encoders must have their thread counts set.
            bool mustSetThreadCount = string.Equals(outputVideoCodec, "libvpx", StringComparison.OrdinalIgnoreCase)
                || string.Equals(outputVideoCodec, "libvpx-vp9", StringComparison.OrdinalIgnoreCase);

            var threads = state?.BaseRequest.CpuCoreLimit ?? encodingOptions.EncodingThreadCount;

            if (threads <= 0)
            {
                // Automatically set thread count
                return mustSetThreadCount ? Math.Max(Environment.ProcessorCount - 1, 1) : 0;
            }
            else if (threads >= Environment.ProcessorCount)
            {
                return Environment.ProcessorCount;
            }

            return threads;
        }

#nullable disable
        public void TryStreamCopy(EncodingJobInfo state)
        {
            if (state.VideoStream != null && CanStreamCopyVideo(state, state.VideoStream))
            {
                state.OutputVideoCodec = "copy";
            }
            else
            {
                var user = state.User;

                // If the user doesn't have access to transcoding, then force stream copy, regardless of whether it will be compatible or not
                if (user != null && !user.HasPermission(PermissionKind.EnableVideoPlaybackTranscoding))
                {
                    state.OutputVideoCodec = "copy";
                }
            }

            if (state.AudioStream != null
                && CanStreamCopyAudio(state, state.AudioStream, state.SupportedAudioCodecs))
            {
                state.OutputAudioCodec = "copy";
            }
            else
            {
                var user = state.User;

                // If the user doesn't have access to transcoding, then force stream copy, regardless of whether it will be compatible or not
                if (user != null && !user.HasPermission(PermissionKind.EnableAudioPlaybackTranscoding))
                {
                    state.OutputAudioCodec = "copy";
                }
            }
        }

        public string GetInputModifier(EncodingJobInfo state, EncodingOptions encodingOptions, string segmentContainer)
        {
            var inputModifier = string.Empty;
            var analyzeDurationArgument = string.Empty;

            // Apply -analyzeduration as per the environment variable,
            // otherwise ffmpeg will break on certain files due to default value is 0.
            // The default value of -probesize is more than enough, so leave it as is.
            var ffmpegAnalyzeDuration = _config.GetFFmpegAnalyzeDuration() ?? string.Empty;

            if (!string.IsNullOrEmpty(ffmpegAnalyzeDuration))
            {
                analyzeDurationArgument = "-analyzeduration " + ffmpegAnalyzeDuration;
            }
            else if (state.MediaSource.AnalyzeDurationMs.HasValue)
            {
                analyzeDurationArgument = "-analyzeduration " + (state.MediaSource.AnalyzeDurationMs.Value * 1000).ToString(CultureInfo.InvariantCulture);
            }

            if (!string.IsNullOrEmpty(analyzeDurationArgument))
            {
                inputModifier += " " + analyzeDurationArgument;
            }

            inputModifier = inputModifier.Trim();

            var userAgentParam = GetUserAgentParam(state);

            if (!string.IsNullOrEmpty(userAgentParam))
            {
                inputModifier += " " + userAgentParam;
            }

            inputModifier = inputModifier.Trim();

            inputModifier += " " + GetFastSeekCommandLineParameter(state, encodingOptions, segmentContainer);
            inputModifier = inputModifier.Trim();

            if (state.InputProtocol == MediaProtocol.Rtsp)
            {
                inputModifier += " -rtsp_transport tcp -rtsp_transport udp -rtsp_flags prefer_tcp";
            }

            if (!string.IsNullOrEmpty(state.InputAudioSync))
            {
                inputModifier += " -async " + state.InputAudioSync;
            }

            if (!string.IsNullOrEmpty(state.InputVideoSync))
            {
                inputModifier += " -vsync " + state.InputVideoSync;
            }

            if (state.ReadInputAtNativeFramerate && state.InputProtocol != MediaProtocol.Rtsp)
            {
                inputModifier += " -re";
            }

            var flags = new List<string>();
            if (state.IgnoreInputDts)
            {
                flags.Add("+igndts");
            }

            if (state.IgnoreInputIndex)
            {
                flags.Add("+ignidx");
            }

            if (state.GenPtsInput || IsCopyCodec(state.OutputVideoCodec))
            {
                flags.Add("+genpts");
            }

            if (state.DiscardCorruptFramesInput)
            {
                flags.Add("+discardcorrupt");
            }

            if (state.EnableFastSeekInput)
            {
                flags.Add("+fastseek");
            }

            if (flags.Count > 0)
            {
                inputModifier += " -fflags " + string.Join(string.Empty, flags);
            }

            if (state.IsVideoRequest)
            {
                if (!string.IsNullOrEmpty(state.InputContainer) && state.VideoType == VideoType.VideoFile && string.IsNullOrEmpty(encodingOptions.HardwareAccelerationType))
                {
                    var inputFormat = GetInputFormat(state.InputContainer);
                    if (!string.IsNullOrEmpty(inputFormat))
                    {
                        inputModifier += " -f " + inputFormat;
                    }
                }
            }

            if (state.MediaSource.RequiresLooping)
            {
                inputModifier += " -stream_loop -1 -reconnect_at_eof 1 -reconnect_streamed 1 -reconnect_delay_max 2";
            }

            return inputModifier;
        }

        public void AttachMediaSourceInfo(
            EncodingJobInfo state,
            EncodingOptions encodingOptions,
            MediaSourceInfo mediaSource,
            string requestedUrl)
        {
            if (state == null)
            {
                throw new ArgumentNullException(nameof(state));
            }

            if (mediaSource == null)
            {
                throw new ArgumentNullException(nameof(mediaSource));
            }

            var path = mediaSource.Path;
            var protocol = mediaSource.Protocol;

            if (!string.IsNullOrEmpty(mediaSource.EncoderPath) && mediaSource.EncoderProtocol.HasValue)
            {
                path = mediaSource.EncoderPath;
                protocol = mediaSource.EncoderProtocol.Value;
            }

            state.MediaPath = path;
            state.InputProtocol = protocol;
            state.InputContainer = mediaSource.Container;
            state.RunTimeTicks = mediaSource.RunTimeTicks;
            state.RemoteHttpHeaders = mediaSource.RequiredHttpHeaders;

            state.IsoType = mediaSource.IsoType;

            if (mediaSource.Timestamp.HasValue)
            {
                state.InputTimestamp = mediaSource.Timestamp.Value;
            }

            state.RunTimeTicks = mediaSource.RunTimeTicks;
            state.RemoteHttpHeaders = mediaSource.RequiredHttpHeaders;
            state.ReadInputAtNativeFramerate = mediaSource.ReadAtNativeFramerate;

            if (state.ReadInputAtNativeFramerate
                || (mediaSource.Protocol == MediaProtocol.File
                && string.Equals(mediaSource.Container, "wtv", StringComparison.OrdinalIgnoreCase)))
            {
                state.InputVideoSync = "-1";
                state.InputAudioSync = "1";
            }

            if (string.Equals(mediaSource.Container, "wma", StringComparison.OrdinalIgnoreCase)
                || string.Equals(mediaSource.Container, "asf", StringComparison.OrdinalIgnoreCase))
            {
                // Seeing some stuttering when transcoding wma to audio-only HLS
                state.InputAudioSync = "1";
            }

            var mediaStreams = mediaSource.MediaStreams;

            if (state.IsVideoRequest)
            {
                var videoRequest = state.BaseRequest;

                if (string.IsNullOrEmpty(videoRequest.VideoCodec))
                {
                    if (string.IsNullOrEmpty(requestedUrl))
                    {
                        requestedUrl = "test." + videoRequest.Container;
                    }

                    videoRequest.VideoCodec = InferVideoCodec(requestedUrl);
                }

                state.VideoStream = GetMediaStream(mediaStreams, videoRequest.VideoStreamIndex, MediaStreamType.Video);
                state.SubtitleStream = GetMediaStream(mediaStreams, videoRequest.SubtitleStreamIndex, MediaStreamType.Subtitle, false);
                state.SubtitleDeliveryMethod = videoRequest.SubtitleMethod;
                state.AudioStream = GetMediaStream(mediaStreams, videoRequest.AudioStreamIndex, MediaStreamType.Audio);

                if (state.SubtitleStream != null && !state.SubtitleStream.IsExternal)
                {
                    state.InternalSubtitleStreamOffset = mediaStreams.Where(i => i.Type == MediaStreamType.Subtitle && !i.IsExternal).ToList().IndexOf(state.SubtitleStream);
                }

                EnforceResolutionLimit(state);

                NormalizeSubtitleEmbed(state);
            }
            else
            {
                state.AudioStream = GetMediaStream(mediaStreams, null, MediaStreamType.Audio, true);
            }

            state.MediaSource = mediaSource;

            var request = state.BaseRequest;
            var supportedAudioCodecs = state.SupportedAudioCodecs;
            if (request != null && supportedAudioCodecs != null && supportedAudioCodecs.Length > 0)
            {
                var supportedAudioCodecsList = supportedAudioCodecs.ToList();

                ShiftAudioCodecsIfNeeded(supportedAudioCodecsList, state.AudioStream);

                state.SupportedAudioCodecs = supportedAudioCodecsList.ToArray();

                request.AudioCodec = state.SupportedAudioCodecs.FirstOrDefault(i => _mediaEncoder.CanEncodeToAudioCodec(i))
                    ?? state.SupportedAudioCodecs.FirstOrDefault();
            }

            var supportedVideoCodecs = state.SupportedVideoCodecs;
            if (request != null && supportedVideoCodecs != null && supportedVideoCodecs.Length > 0)
            {
                var supportedVideoCodecsList = supportedVideoCodecs.ToList();

                ShiftVideoCodecsIfNeeded(supportedVideoCodecsList, encodingOptions);

                state.SupportedVideoCodecs = supportedVideoCodecsList.ToArray();

                request.VideoCodec = state.SupportedVideoCodecs.FirstOrDefault();
            }
        }

        private void ShiftAudioCodecsIfNeeded(List<string> audioCodecs, MediaStream audioStream)
        {
            // No need to shift if there is only one supported audio codec.
            if (audioCodecs.Count < 2)
            {
                return;
            }

            var inputChannels = audioStream == null ? 6 : audioStream.Channels ?? 6;
            if (inputChannels >= 6)
            {
                return;
            }

            // Transcoding to 2ch ac3 almost always causes a playback failure
            // Keep it in the supported codecs list, but shift it to the end of the list so that if transcoding happens, another codec is used
            var shiftAudioCodecs = new[] { "ac3", "eac3" };
            if (audioCodecs.All(i => shiftAudioCodecs.Contains(i, StringComparison.OrdinalIgnoreCase)))
            {
                return;
            }

            while (shiftAudioCodecs.Contains(audioCodecs[0], StringComparison.OrdinalIgnoreCase))
            {
                var removed = shiftAudioCodecs[0];
                audioCodecs.RemoveAt(0);
                audioCodecs.Add(removed);
            }
        }

        private void ShiftVideoCodecsIfNeeded(List<string> videoCodecs, EncodingOptions encodingOptions)
        {
            // Shift hevc/h265 to the end of list if hevc encoding is not allowed.
            if (encodingOptions.AllowHevcEncoding)
            {
                return;
            }

            // No need to shift if there is only one supported video codec.
            if (videoCodecs.Count < 2)
            {
                return;
            }

            var shiftVideoCodecs = new[] { "hevc", "h265" };
            if (videoCodecs.All(i => shiftVideoCodecs.Contains(i, StringComparison.OrdinalIgnoreCase)))
            {
                return;
            }

            while (shiftVideoCodecs.Contains(videoCodecs[0], StringComparison.OrdinalIgnoreCase))
            {
                var removed = shiftVideoCodecs[0];
                videoCodecs.RemoveAt(0);
                videoCodecs.Add(removed);
            }
        }

        private void NormalizeSubtitleEmbed(EncodingJobInfo state)
        {
            if (state.SubtitleStream == null || state.SubtitleDeliveryMethod != SubtitleDeliveryMethod.Embed)
            {
                return;
            }

            // This is tricky to remux in, after converting to dvdsub it's not positioned correctly
            // Therefore, let's just burn it in
            if (string.Equals(state.SubtitleStream.Codec, "DVBSUB", StringComparison.OrdinalIgnoreCase))
            {
                state.SubtitleDeliveryMethod = SubtitleDeliveryMethod.Encode;
            }
        }

        public string GetSubtitleEmbedArguments(EncodingJobInfo state)
        {
            if (state.SubtitleStream == null || state.SubtitleDeliveryMethod != SubtitleDeliveryMethod.Embed)
            {
                return string.Empty;
            }

            var format = state.SupportedSubtitleCodecs.FirstOrDefault();
            string codec;

            if (string.IsNullOrEmpty(format) || string.Equals(format, state.SubtitleStream.Codec, StringComparison.OrdinalIgnoreCase))
            {
                codec = "copy";
            }
            else
            {
                codec = format;
            }

            return " -codec:s:0 " + codec + " -disposition:s:0 default";
        }

        public string GetProgressiveVideoFullCommandLine(EncodingJobInfo state, EncodingOptions encodingOptions, string outputPath, string defaultPreset)
        {
            // Get the output codec name
            var videoCodec = GetVideoEncoder(state, encodingOptions);

            var format = string.Empty;
            var keyFrame = string.Empty;

            if (string.Equals(Path.GetExtension(outputPath), ".mp4", StringComparison.OrdinalIgnoreCase)
                && state.BaseRequest.Context == EncodingContext.Streaming)
            {
                // Comparison: https://github.com/jansmolders86/mediacenterjs/blob/master/lib/transcoding/desktop.js
                format = " -f mp4 -movflags frag_keyframe+empty_moov";
            }

            var threads = GetNumberOfThreads(state, encodingOptions, videoCodec);

            var inputModifier = GetInputModifier(state, encodingOptions, null);

            return string.Format(
                CultureInfo.InvariantCulture,
                "{0} {1}{2} {3} {4} -map_metadata -1 -map_chapters -1 -threads {5} {6}{7}{8} -y \"{9}\"",
                inputModifier,
                GetInputArgument(state, encodingOptions, null),
                keyFrame,
                GetMapArgs(state),
                GetProgressiveVideoArguments(state, encodingOptions, videoCodec, defaultPreset),
                threads,
                GetProgressiveVideoAudioArguments(state, encodingOptions),
                GetSubtitleEmbedArguments(state),
                format,
                outputPath).Trim();
        }

        public string GetOutputFFlags(EncodingJobInfo state)
        {
            var flags = new List<string>();
            if (state.GenPtsOutput)
            {
                flags.Add("+genpts");
            }

            if (flags.Count > 0)
            {
                return " -fflags " + string.Join(string.Empty, flags);
            }

            return string.Empty;
        }

        public string GetProgressiveVideoArguments(EncodingJobInfo state, EncodingOptions encodingOptions, string videoCodec, string defaultPreset)
        {
            var args = "-codec:v:0 " + videoCodec;

            if (state.BaseRequest.EnableMpegtsM2TsMode)
            {
                args += " -mpegts_m2ts_mode 1";
            }

            if (IsCopyCodec(videoCodec))
            {
                if (state.VideoStream != null
                    && string.Equals(state.OutputContainer, "ts", StringComparison.OrdinalIgnoreCase)
                    && !string.Equals(state.VideoStream.NalLengthSize, "0", StringComparison.OrdinalIgnoreCase))
                {
                    string bitStreamArgs = GetBitStreamArgs(state.VideoStream);
                    if (!string.IsNullOrEmpty(bitStreamArgs))
                    {
                        args += " " + bitStreamArgs;
                    }
                }

                if (state.RunTimeTicks.HasValue && state.BaseRequest.CopyTimestamps)
                {
                    args += " -copyts -avoid_negative_ts disabled -start_at_zero";
                }

                if (!state.RunTimeTicks.HasValue)
                {
                    args += " -fflags +genpts";
                }
            }
            else
            {
                var keyFrameArg = string.Format(
                    CultureInfo.InvariantCulture,
                    " -force_key_frames \"expr:gte(t,n_forced*{0})\"",
                    5);

                args += keyFrameArg;

                var hasGraphicalSubs = state.SubtitleStream != null && !state.SubtitleStream.IsTextSubtitleStream && state.SubtitleDeliveryMethod == SubtitleDeliveryMethod.Encode;

                var hasCopyTs = false;

                // video processing filters.
                var videoProcessParam = GetVideoProcessingFilterParam(state, encodingOptions, videoCodec);

                args += videoProcessParam;

                hasCopyTs = videoProcessParam.Contains("copyts", StringComparison.OrdinalIgnoreCase);

                if (state.RunTimeTicks.HasValue && state.BaseRequest.CopyTimestamps)
                {
                    if (!hasCopyTs)
                    {
                        args += " -copyts";
                    }

                    args += " -avoid_negative_ts disabled";

                    if (!(state.SubtitleStream != null && state.SubtitleStream.IsExternal && !state.SubtitleStream.IsTextSubtitleStream))
                    {
                        args += " -start_at_zero";
                    }
                }

                var qualityParam = GetVideoQualityParam(state, videoCodec, encodingOptions, defaultPreset);

                if (!string.IsNullOrEmpty(qualityParam))
                {
                    args += " " + qualityParam.Trim();
                }
            }

            if (!string.IsNullOrEmpty(state.OutputVideoSync))
            {
                args += " -vsync " + state.OutputVideoSync;
            }

            args += GetOutputFFlags(state);

            return args;
        }

        public string GetProgressiveVideoAudioArguments(EncodingJobInfo state, EncodingOptions encodingOptions)
        {
            // If the video doesn't have an audio stream, return a default.
            if (state.AudioStream == null && state.VideoStream != null)
            {
                return string.Empty;
            }

            // Get the output codec name
            var codec = GetAudioEncoder(state);

            var args = "-codec:a:0 " + codec;

            if (IsCopyCodec(codec))
            {
                return args;
            }

            // Add the number of audio channels
            var channels = state.OutputAudioChannels;

            if (channels.HasValue)
            {
                args += " -ac " + channels.Value;
            }

            var bitrate = state.OutputAudioBitrate;

            if (bitrate.HasValue)
            {
                args += " -ab " + bitrate.Value.ToString(CultureInfo.InvariantCulture);
            }

            if (state.OutputAudioSampleRate.HasValue)
            {
                args += " -ar " + state.OutputAudioSampleRate.Value.ToString(CultureInfo.InvariantCulture);
            }

            args += GetAudioFilterParam(state, encodingOptions);

            return args;
        }

        public string GetProgressiveAudioFullCommandLine(EncodingJobInfo state, EncodingOptions encodingOptions, string outputPath)
        {
            var audioTranscodeParams = new List<string>();

            var bitrate = state.OutputAudioBitrate;

            if (bitrate.HasValue)
            {
                audioTranscodeParams.Add("-ab " + bitrate.Value.ToString(CultureInfo.InvariantCulture));
            }

            if (state.OutputAudioChannels.HasValue)
            {
                audioTranscodeParams.Add("-ac " + state.OutputAudioChannels.Value.ToString(CultureInfo.InvariantCulture));
            }

            if (!string.Equals(state.OutputAudioCodec, "opus", StringComparison.OrdinalIgnoreCase))
            {
                // opus only supports specific sampling rates
                var sampleRate = state.OutputAudioSampleRate;
                if (sampleRate.HasValue)
                {
                    var sampleRateValue = sampleRate.Value switch
                    {
                        <= 8000 => 8000,
                        <= 12000 => 12000,
                        <= 16000 => 16000,
                        <= 24000 => 24000,
                        _ => 48000
                    };

                    audioTranscodeParams.Add("-ar " + sampleRateValue.ToString(CultureInfo.InvariantCulture));
                }
            }

            var threads = GetNumberOfThreads(state, encodingOptions, null);

            var inputModifier = GetInputModifier(state, encodingOptions, null);

            return string.Format(
                CultureInfo.InvariantCulture,
                "{0} {1}{7}{8} -threads {2}{3} {4} -id3v2_version 3 -write_id3v1 1{6} -y \"{5}\"",
                inputModifier,
                GetInputArgument(state, encodingOptions, null),
                threads,
                " -vn",
                string.Join(' ', audioTranscodeParams),
                outputPath,
                string.Empty,
                string.Empty,
                string.Empty).Trim();
        }

        public static int FindIndex(IReadOnlyList<MediaStream> mediaStreams, MediaStream streamToFind)
        {
            var index = 0;
            var length = mediaStreams.Count;

            for (var i = 0; i < length; i++)
            {
                var currentMediaStream = mediaStreams[i];
                if (currentMediaStream == streamToFind)
                {
                    return index;
                }

                 if (string.Equals(currentMediaStream.Path, streamToFind.Path, StringComparison.Ordinal))
                {
                    index++;
                }
            }

            return -1;
        }

        public static bool IsCopyCodec(string codec)
        {
            return string.Equals(codec, "copy", StringComparison.OrdinalIgnoreCase);
        }
    }
}<|MERGE_RESOLUTION|>--- conflicted
+++ resolved
@@ -125,7 +125,6 @@
                    && _mediaEncoder.SupportsFilter("scale_vaapi")
                    && _mediaEncoder.SupportsFilter("deinterlace_vaapi")
                    && _mediaEncoder.SupportsFilter("tonemap_vaapi")
-                   && _mediaEncoder.SupportsFilter("procamp_vaapi")
                    && _mediaEncoder.SupportsFilterWithOption(FilterOptionType.OverlayVaapiFrameSync)
                    && _mediaEncoder.SupportsFilter("hwupload_vaapi");
         }
@@ -1754,20 +1753,6 @@
                 }
             }
 
-            var requestedRangeTypes = state.GetRequestedRangeTypes(videoStream.Codec);
-            if (requestedProfiles.Length > 0)
-            {
-                if (string.IsNullOrEmpty(videoStream.VideoRangeType))
-                {
-                    return false;
-                }
-
-                if (!requestedRangeTypes.Contains(videoStream.VideoRangeType, StringComparison.OrdinalIgnoreCase))
-                {
-                    return false;
-                }
-            }
-
             // Video width must fall within requested value
             if (request.MaxWidth.HasValue
                 && (!videoStream.Width.HasValue || videoStream.Width.Value > request.MaxWidth.Value))
@@ -1908,7 +1893,7 @@
             return request.EnableAutoStreamCopy;
         }
 
-        public int GetVideoBitrateParamValue(BaseEncodingJobOptions request, MediaStream videoStream, string outputVideoCodec)
+        public int? GetVideoBitrateParamValue(BaseEncodingJobOptions request, MediaStream videoStream, string outputVideoCodec)
         {
             var bitrate = request.VideoBitRate;
 
@@ -1940,8 +1925,7 @@
                 }
             }
 
-            // Cap the max target bitrate to intMax/2 to satisify the bufsize=bitrate*2.
-            return Math.Min(bitrate ?? 0, int.MaxValue / 2);
+            return bitrate;
         }
 
         private int GetMinBitrate(int sourceBitrate, int requestedBitrate)
@@ -2288,14 +2272,7 @@
                 int audioStreamIndex = FindIndex(state.MediaSource.MediaStreams, state.AudioStream);
                 if (state.AudioStream.IsExternal)
                 {
-<<<<<<< HEAD
-                    bool hasExternalGraphicsSubs = state.SubtitleStream != null
-                        && state.SubtitleDeliveryMethod == SubtitleDeliveryMethod.Encode
-                        && state.SubtitleStream.IsExternal
-                        && !state.SubtitleStream.IsTextSubtitleStream;
-=======
                     bool hasExternalGraphicsSubs = state.SubtitleStream != null && state.SubtitleStream.IsExternal && !state.SubtitleStream.IsTextSubtitleStream;
->>>>>>> c9ed27c9
                     int externalAudioMapIndex = hasExternalGraphicsSubs ? 2 : 1;
 
                     args += string.Format(
@@ -2723,18 +2700,7 @@
 
             var args = "tonemap_{0}=format={1}:p=bt709:t=bt709:m=bt709";
 
-            if (hwTonemapSuffix.Contains("vaapi", StringComparison.OrdinalIgnoreCase))
-            {
-                args += ",procamp_vaapi=b={2}:c={3}:extra_hw_frames=16";
-                return string.Format(
-                        CultureInfo.InvariantCulture,
-                        args,
-                        hwTonemapSuffix,
-                        videoFormat ?? "nv12",
-                        options.VppTonemappingBrightness,
-                        options.VppTonemappingContrast);
-            }
-            else
+            if (!hwTonemapSuffix.Contains("vaapi", StringComparison.OrdinalIgnoreCase))
             {
                 args += ":tonemap={2}:peak={3}:desat={4}";
 
