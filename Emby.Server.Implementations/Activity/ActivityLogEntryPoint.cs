using System;
using System.Collections.Generic;
using System.Globalization;
using System.Linq;
using System.Text;
using System.Threading.Tasks;
using MediaBrowser.Common.Plugins;
using MediaBrowser.Common.Updates;
using MediaBrowser.Controller.Authentication;
using MediaBrowser.Controller.Devices;
using MediaBrowser.Controller.Entities;
using MediaBrowser.Controller.Library;
using MediaBrowser.Controller.Plugins;
using MediaBrowser.Controller.Session;
using MediaBrowser.Controller.Subtitles;
using MediaBrowser.Model.Activity;
using MediaBrowser.Model.Dto;
using MediaBrowser.Model.Entities;
using MediaBrowser.Model.Events;
using MediaBrowser.Model.Globalization;
using MediaBrowser.Model.Notifications;
using MediaBrowser.Model.Tasks;
using MediaBrowser.Model.Updates;
using Microsoft.Extensions.Logging;

namespace Emby.Server.Implementations.Activity
{
    /// <summary>
<<<<<<< HEAD
    /// The activity log entry point.
=======
    /// Entry point for the activity logger.
>>>>>>> a85b1dcb
    /// </summary>
    public sealed class ActivityLogEntryPoint : IServerEntryPoint
    {
        private readonly ILogger _logger;
        private readonly IInstallationManager _installationManager;
        private readonly ISessionManager _sessionManager;
        private readonly ITaskManager _taskManager;
        private readonly IActivityManager _activityManager;
        private readonly ILocalizationManager _localization;
        private readonly ISubtitleManager _subManager;
        private readonly IUserManager _userManager;
        private readonly IDeviceManager _deviceManager;

        /// <summary>
        /// Initializes a new instance of the <see cref="ActivityLogEntryPoint"/> class.
        /// </summary>
        /// <param name="logger">The logger.</param>
        /// <param name="sessionManager">The session manager.</param>
        /// <param name="deviceManager">The device manager.</param>
        /// <param name="taskManager">The task manager.</param>
        /// <param name="activityManager">The activity manager.</param>
        /// <param name="localization">The localization manager.</param>
        /// <param name="installationManager">The installation manager.</param>
        /// <param name="subManager">The subtitle manager.</param>
        /// <param name="userManager">The user manager.</param>
        public ActivityLogEntryPoint(
            ILogger<ActivityLogEntryPoint> logger,
            ISessionManager sessionManager,
            IDeviceManager deviceManager,
            ITaskManager taskManager,
            IActivityManager activityManager,
            ILocalizationManager localization,
            IInstallationManager installationManager,
            ISubtitleManager subManager,
            IUserManager userManager)
        {
            _logger = logger;
            _sessionManager = sessionManager;
            _deviceManager = deviceManager;
            _taskManager = taskManager;
            _activityManager = activityManager;
            _localization = localization;
            _installationManager = installationManager;
            _subManager = subManager;
            _userManager = userManager;
        }

        /// <inheritdoc />
        public Task RunAsync()
        {
            _taskManager.TaskCompleted += OnTaskCompleted;

            _installationManager.PluginInstalled += OnPluginInstalled;
            _installationManager.PluginUninstalled += OnPluginUninstalled;
            _installationManager.PluginUpdated += OnPluginUpdated;
            _installationManager.PackageInstallationFailed += OnPackageInstallationFailed;

            _sessionManager.SessionStarted += OnSessionStarted;
            _sessionManager.AuthenticationFailed += OnAuthenticationFailed;
            _sessionManager.AuthenticationSucceeded += OnAuthenticationSucceeded;
            _sessionManager.SessionEnded += OnSessionEnded;
            _sessionManager.PlaybackStart += OnPlaybackStart;
            _sessionManager.PlaybackStopped += OnPlaybackStopped;

            _subManager.SubtitleDownloadFailure += OnSubtitleDownloadFailure;

            _userManager.UserCreated += OnUserCreated;
            _userManager.UserPasswordChanged += OnUserPasswordChanged;
            _userManager.UserDeleted += OnUserDeleted;
            _userManager.UserPolicyUpdated += OnUserPolicyUpdated;
            _userManager.UserLockedOut += OnUserLockedOut;

            _deviceManager.CameraImageUploaded += OnCameraImageUploaded;

            return Task.CompletedTask;
        }

        private void OnCameraImageUploaded(object sender, GenericEventArgs<CameraImageUploadInfo> e)
        {
            CreateLogEntry(new ActivityLogEntry
            {
                Name = string.Format(
                    CultureInfo.InvariantCulture,
                    _localization.GetLocalizedString("CameraImageUploadedFrom"),
                    e.Argument.Device.Name),
                Type = NotificationType.CameraImageUploaded.ToString()
            });
        }

        private void OnUserLockedOut(object sender, GenericEventArgs<User> e)
        {
            CreateLogEntry(new ActivityLogEntry
            {
                Name = string.Format(
                    CultureInfo.InvariantCulture,
                    _localization.GetLocalizedString("UserLockedOutWithName"),
                    e.Argument.Name),
                Type = NotificationType.UserLockedOut.ToString(),
                UserId = e.Argument.Id
            });
        }

        private void OnSubtitleDownloadFailure(object sender, SubtitleDownloadFailureEventArgs e)
        {
            CreateLogEntry(new ActivityLogEntry
            {
                Name = string.Format(
                    CultureInfo.InvariantCulture,
                    _localization.GetLocalizedString("SubtitleDownloadFailureFromForItem"),
                    e.Provider,
                    Notifications.NotificationEntryPoint.GetItemName(e.Item)),
                Type = "SubtitleDownloadFailure",
                ItemId = e.Item.Id.ToString("N", CultureInfo.InvariantCulture),
                ShortOverview = e.Exception.Message
            });
        }

        private void OnPlaybackStopped(object sender, PlaybackStopEventArgs e)
        {
            var item = e.MediaInfo;

            if (item == null)
            {
                _logger.LogWarning("PlaybackStopped reported with null media info.");
                return;
            }

            if (e.Item != null && e.Item.IsThemeMedia)
            {
                // Don't report theme song or local trailer playback
                return;
            }

            if (e.Users.Count == 0)
            {
                return;
            }

            var user = e.Users[0];

            CreateLogEntry(new ActivityLogEntry
            {
                Name = string.Format(
                    CultureInfo.InvariantCulture,
                    _localization.GetLocalizedString("UserStoppedPlayingItemWithValues"),
                    user.Name,
                    GetItemName(item),
                    e.DeviceName),
                Type = GetPlaybackStoppedNotificationType(item.MediaType),
                UserId = user.Id
            });
        }

        private void OnPlaybackStart(object sender, PlaybackProgressEventArgs e)
        {
            var item = e.MediaInfo;

            if (item == null)
            {
                _logger.LogWarning("PlaybackStart reported with null media info.");
                return;
            }

            if (e.Item != null && e.Item.IsThemeMedia)
            {
                // Don't report theme song or local trailer playback
                return;
            }

            if (e.Users.Count == 0)
            {
                return;
            }

            var user = e.Users.First();

            CreateLogEntry(new ActivityLogEntry
            {
                Name = string.Format(
                    CultureInfo.InvariantCulture,
                    _localization.GetLocalizedString("UserStartedPlayingItemWithValues"),
                    user.Name,
                    GetItemName(item),
                    e.DeviceName),
                Type = GetPlaybackNotificationType(item.MediaType),
                UserId = user.Id
            });
        }

        private static string GetItemName(BaseItemDto item)
        {
            var name = item.Name;

            if (!string.IsNullOrEmpty(item.SeriesName))
            {
                name = item.SeriesName + " - " + name;
            }

            if (item.Artists != null && item.Artists.Count > 0)
            {
                name = item.Artists[0] + " - " + name;
            }

            return name;
        }

        private static string GetPlaybackNotificationType(string mediaType)
        {
            if (string.Equals(mediaType, MediaType.Audio, StringComparison.OrdinalIgnoreCase))
            {
                return NotificationType.AudioPlayback.ToString();
            }

            if (string.Equals(mediaType, MediaType.Video, StringComparison.OrdinalIgnoreCase))
            {
                return NotificationType.VideoPlayback.ToString();
            }

            return null;
        }

        private static string GetPlaybackStoppedNotificationType(string mediaType)
        {
            if (string.Equals(mediaType, MediaType.Audio, StringComparison.OrdinalIgnoreCase))
            {
                return NotificationType.AudioPlaybackStopped.ToString();
            }

            if (string.Equals(mediaType, MediaType.Video, StringComparison.OrdinalIgnoreCase))
            {
                return NotificationType.VideoPlaybackStopped.ToString();
            }

            return null;
        }

        private void OnSessionEnded(object sender, SessionEventArgs e)
        {
            var session = e.SessionInfo;

            if (string.IsNullOrEmpty(session.UserName))
            {
                return;
            }

            CreateLogEntry(new ActivityLogEntry
            {
                Name = string.Format(
                    CultureInfo.InvariantCulture,
                    _localization.GetLocalizedString("UserOfflineFromDevice"),
                    session.UserName,
                    session.DeviceName),
                Type = "SessionEnded",
                ShortOverview = string.Format(
                    CultureInfo.InvariantCulture,
                    _localization.GetLocalizedString("LabelIpAddressValue"),
                    session.RemoteEndPoint),
                UserId = session.UserId
            });
        }

        private void OnAuthenticationSucceeded(object sender, GenericEventArgs<AuthenticationResult> e)
        {
            var user = e.Argument.User;

            CreateLogEntry(new ActivityLogEntry
            {
                Name = string.Format(
                    CultureInfo.InvariantCulture,
                    _localization.GetLocalizedString("AuthenticationSucceededWithUserName"),
                    user.Name),
                Type = "AuthenticationSucceeded",
                ShortOverview = string.Format(
                    CultureInfo.InvariantCulture,
                    _localization.GetLocalizedString("LabelIpAddressValue"),
                    e.Argument.SessionInfo.RemoteEndPoint),
                UserId = user.Id
            });
        }

        private void OnAuthenticationFailed(object sender, GenericEventArgs<AuthenticationRequest> e)
        {
            CreateLogEntry(new ActivityLogEntry
            {
                Name = string.Format(
                    CultureInfo.InvariantCulture,
                    _localization.GetLocalizedString("FailedLoginAttemptWithUserName"),
                    e.Argument.Username),
                Type = "AuthenticationFailed",
                ShortOverview = string.Format(
                    CultureInfo.InvariantCulture,
                    _localization.GetLocalizedString("LabelIpAddressValue"),
                    e.Argument.RemoteEndPoint),
                Severity = LogLevel.Error
            });
        }

        private void OnUserPolicyUpdated(object sender, GenericEventArgs<User> e)
        {
            CreateLogEntry(new ActivityLogEntry
            {
                Name = string.Format(
                    CultureInfo.InvariantCulture,
                    _localization.GetLocalizedString("UserPolicyUpdatedWithName"),
                    e.Argument.Name),
                Type = "UserPolicyUpdated",
                UserId = e.Argument.Id
            });
        }

        private void OnUserDeleted(object sender, GenericEventArgs<User> e)
        {
            CreateLogEntry(new ActivityLogEntry
            {
                Name = string.Format(
                    CultureInfo.InvariantCulture,
                    _localization.GetLocalizedString("UserDeletedWithName"),
                    e.Argument.Name),
                Type = "UserDeleted"
            });
        }

        private void OnUserPasswordChanged(object sender, GenericEventArgs<User> e)
        {
            CreateLogEntry(new ActivityLogEntry
            {
                Name = string.Format(
                    CultureInfo.InvariantCulture,
                    _localization.GetLocalizedString("UserPasswordChangedWithName"),
                    e.Argument.Name),
                Type = "UserPasswordChanged",
                UserId = e.Argument.Id
            });
        }

        private void OnUserCreated(object sender, GenericEventArgs<User> e)
        {
            CreateLogEntry(new ActivityLogEntry
            {
                Name = string.Format(
                    CultureInfo.InvariantCulture,
                    _localization.GetLocalizedString("UserCreatedWithName"),
                    e.Argument.Name),
                Type = "UserCreated",
                UserId = e.Argument.Id
            });
        }

        private void OnSessionStarted(object sender, SessionEventArgs e)
        {
            var session = e.SessionInfo;

            if (string.IsNullOrEmpty(session.UserName))
            {
                return;
            }

            CreateLogEntry(new ActivityLogEntry
            {
                Name = string.Format(
                    CultureInfo.InvariantCulture,
                    _localization.GetLocalizedString("UserOnlineFromDevice"),
                    session.UserName,
                    session.DeviceName),
                Type = "SessionStarted",
                ShortOverview = string.Format(
                    CultureInfo.InvariantCulture,
                    _localization.GetLocalizedString("LabelIpAddressValue"),
                    session.RemoteEndPoint),
                UserId = session.UserId
            });
        }

        private void OnPluginUpdated(object sender, GenericEventArgs<(IPlugin, VersionInfo)> e)
        {
            CreateLogEntry(new ActivityLogEntry
            {
                Name = string.Format(
                    CultureInfo.InvariantCulture,
                    _localization.GetLocalizedString("PluginUpdatedWithName"),
                    e.Argument.Item1.Name),
                Type = NotificationType.PluginUpdateInstalled.ToString(),
                ShortOverview = string.Format(
                    CultureInfo.InvariantCulture,
                    _localization.GetLocalizedString("VersionNumber"),
                    e.Argument.Item2.version),
                Overview = e.Argument.Item2.changelog
            });
        }

        private void OnPluginUninstalled(object sender, GenericEventArgs<IPlugin> e)
        {
            CreateLogEntry(new ActivityLogEntry
            {
                Name = string.Format(
                    CultureInfo.InvariantCulture,
                    _localization.GetLocalizedString("PluginUninstalledWithName"),
                    e.Argument.Name),
                Type = NotificationType.PluginUninstalled.ToString()
            });
        }

        private void OnPluginInstalled(object sender, GenericEventArgs<VersionInfo> e)
        {
            CreateLogEntry(new ActivityLogEntry
            {
                Name = string.Format(
                    CultureInfo.InvariantCulture,
                    _localization.GetLocalizedString("PluginInstalledWithName"),
                    e.Argument.name),
                Type = NotificationType.PluginInstalled.ToString(),
                ShortOverview = string.Format(
                    CultureInfo.InvariantCulture,
                    _localization.GetLocalizedString("VersionNumber"),
                    e.Argument.version)
            });
        }

        private void OnPackageInstallationFailed(object sender, InstallationFailedEventArgs e)
        {
            var installationInfo = e.InstallationInfo;

            CreateLogEntry(new ActivityLogEntry
            {
                Name = string.Format(
                    CultureInfo.InvariantCulture,
                    _localization.GetLocalizedString("NameInstallFailed"),
                    installationInfo.Name),
                Type = NotificationType.InstallationFailed.ToString(),
                ShortOverview = string.Format(
                    CultureInfo.InvariantCulture,
                    _localization.GetLocalizedString("VersionNumber"),
                    installationInfo.Version),
                Overview = e.Exception.Message
            });
        }

        private void OnTaskCompleted(object sender, TaskCompletionEventArgs e)
        {
            var result = e.Result;
            var task = e.Task;

<<<<<<< HEAD
            if (task.ScheduledTask is IConfigurableScheduledTask activityTask && !activityTask.IsLogged)
=======
            if (task.ScheduledTask is IConfigurableScheduledTask activityTask
                && !activityTask.IsLogged)
>>>>>>> a85b1dcb
            {
                return;
            }

            var time = result.EndTimeUtc - result.StartTimeUtc;
            var runningTime = string.Format(
                CultureInfo.InvariantCulture,
                _localization.GetLocalizedString("LabelRunningTimeValue"),
                ToUserFriendlyString(time));

            if (result.Status == TaskCompletionStatus.Failed)
            {
                var vals = new List<string>();

                if (!string.IsNullOrEmpty(e.Result.ErrorMessage))
                {
                    vals.Add(e.Result.ErrorMessage);
                }

                if (!string.IsNullOrEmpty(e.Result.LongErrorMessage))
                {
                    vals.Add(e.Result.LongErrorMessage);
                }

                CreateLogEntry(new ActivityLogEntry
                {
                    Name = string.Format(
                        CultureInfo.InvariantCulture,
                        _localization.GetLocalizedString("ScheduledTaskFailedWithName"),
                        task.Name),
                    Type = NotificationType.TaskFailed.ToString(),
                    Overview = string.Join(Environment.NewLine, vals),
                    ShortOverview = runningTime,
                    Severity = LogLevel.Error
                });
            }
        }

        private void CreateLogEntry(ActivityLogEntry entry)
            => _activityManager.Create(entry);

        /// <inheritdoc />
        public void Dispose()
        {
            _taskManager.TaskCompleted -= OnTaskCompleted;

            _installationManager.PluginInstalled -= OnPluginInstalled;
            _installationManager.PluginUninstalled -= OnPluginUninstalled;
            _installationManager.PluginUpdated -= OnPluginUpdated;
            _installationManager.PackageInstallationFailed -= OnPackageInstallationFailed;

            _sessionManager.SessionStarted -= OnSessionStarted;
            _sessionManager.AuthenticationFailed -= OnAuthenticationFailed;
            _sessionManager.AuthenticationSucceeded -= OnAuthenticationSucceeded;
            _sessionManager.SessionEnded -= OnSessionEnded;

            _sessionManager.PlaybackStart -= OnPlaybackStart;
            _sessionManager.PlaybackStopped -= OnPlaybackStopped;

            _subManager.SubtitleDownloadFailure -= OnSubtitleDownloadFailure;

            _userManager.UserCreated -= OnUserCreated;
            _userManager.UserPasswordChanged -= OnUserPasswordChanged;
            _userManager.UserDeleted -= OnUserDeleted;
            _userManager.UserPolicyUpdated -= OnUserPolicyUpdated;
            _userManager.UserLockedOut -= OnUserLockedOut;

            _deviceManager.CameraImageUploaded -= OnCameraImageUploaded;
        }

        /// <summary>
        /// Constructs a user-friendly string for this TimeSpan instance.
        /// </summary>
<<<<<<< HEAD
        /// <param name="span">The timespan.</param>
        /// <returns>The user-friendly string.</returns>
        public static string ToUserFriendlyString(TimeSpan span)
=======
        private static string ToUserFriendlyString(TimeSpan span)
>>>>>>> a85b1dcb
        {
            const int DaysInYear = 365;
            const int DaysInMonth = 30;

            // Get each non-zero value from TimeSpan component
            var values = new List<string>();

            // Number of years
            int days = span.Days;
            if (days >= DaysInYear)
            {
                int years = days / DaysInYear;
                values.Add(CreateValueString(years, "year"));
                days %= DaysInYear;
            }

            // Number of months
            if (days >= DaysInMonth)
            {
                int months = days / DaysInMonth;
                values.Add(CreateValueString(months, "month"));
                days %= DaysInMonth;
            }

            // Number of days
            if (days >= 1)
            {
                values.Add(CreateValueString(days, "day"));
            }

            // Number of hours
            if (span.Hours >= 1)
            {
                values.Add(CreateValueString(span.Hours, "hour"));
            }

            // Number of minutes
            if (span.Minutes >= 1)
            {
                values.Add(CreateValueString(span.Minutes, "minute"));
            }

            // Number of seconds (include when 0 if no other components included)
            if (span.Seconds >= 1 || values.Count == 0)
            {
                values.Add(CreateValueString(span.Seconds, "second"));
            }

            // Combine values into string
            var builder = new StringBuilder();
            for (int i = 0; i < values.Count; i++)
            {
                if (builder.Length > 0)
                {
                    builder.Append(i == values.Count - 1 ? " and " : ", ");
                }

                builder.Append(values[i]);
            }

            // Return result
            return builder.ToString();
        }

        /// <summary>
        /// Constructs a string description of a time-span value.
        /// </summary>
        /// <param name="value">The value of this item.</param>
        /// <param name="description">The name of this item (singular form).</param>
        private static string CreateValueString(int value, string description)
        {
            return string.Format(
                CultureInfo.InvariantCulture,
                "{0:#,##0} {1}",
                value,
                value == 1 ? description : string.Format(CultureInfo.InvariantCulture, "{0}s", description));
        }
    }
}<|MERGE_RESOLUTION|>--- conflicted
+++ resolved
@@ -26,11 +26,7 @@
 namespace Emby.Server.Implementations.Activity
 {
     /// <summary>
-<<<<<<< HEAD
-    /// The activity log entry point.
-=======
     /// Entry point for the activity logger.
->>>>>>> a85b1dcb
     /// </summary>
     public sealed class ActivityLogEntryPoint : IServerEntryPoint
     {
@@ -473,12 +469,8 @@
             var result = e.Result;
             var task = e.Task;
 
-<<<<<<< HEAD
-            if (task.ScheduledTask is IConfigurableScheduledTask activityTask && !activityTask.IsLogged)
-=======
             if (task.ScheduledTask is IConfigurableScheduledTask activityTask
                 && !activityTask.IsLogged)
->>>>>>> a85b1dcb
             {
                 return;
             }
@@ -552,13 +544,7 @@
         /// <summary>
         /// Constructs a user-friendly string for this TimeSpan instance.
         /// </summary>
-<<<<<<< HEAD
-        /// <param name="span">The timespan.</param>
-        /// <returns>The user-friendly string.</returns>
-        public static string ToUserFriendlyString(TimeSpan span)
-=======
         private static string ToUserFriendlyString(TimeSpan span)
->>>>>>> a85b1dcb
         {
             const int DaysInYear = 365;
             const int DaysInMonth = 30;
