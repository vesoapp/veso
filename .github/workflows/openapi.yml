--- conflicted
+++ resolved
@@ -97,11 +97,7 @@
           direction: last
           body-includes: openapi-diff-workflow-comment
       - name: Reply or edit difference comment (changed)
-<<<<<<< HEAD
-        uses: peter-evans/create-or-update-comment@v2.0.0
-=======
         uses: peter-evans/create-or-update-comment@v2
->>>>>>> c9ed27c9
         if: ${{ steps.read-diff.outputs.body != '' }}
         with:
           issue-number: ${{ github.event.pull_request.number }}
@@ -116,11 +112,7 @@
 
             </details>
       - name: Edit difference comment (unchanged)
-<<<<<<< HEAD
-        uses: peter-evans/create-or-update-comment@v2.0.0
-=======
         uses: peter-evans/create-or-update-comment@v2
->>>>>>> c9ed27c9
         if: ${{ steps.read-diff.outputs.body == '' && steps.find-comment.outputs.comment-id != '' }}
         with:
           issue-number: ${{ github.event.pull_request.number }}
