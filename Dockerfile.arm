# DESIGNED FOR BUILDING ON ARM ONLY
#####################################
# Requires binfm_misc registration
# https://github.com/multiarch/qemu-user-static#binfmt_misc-register
ARG DOTNET_VERSION=6.0


FROM node:lts-alpine as web-builder
ARG JELLYFIN_WEB_VERSION=master
RUN apk add curl git zlib zlib-dev autoconf g++ make libpng-dev gifsicle alpine-sdk automake libtool make gcc musl-dev nasm python3 \
 && curl -L https://github.com/vesoapp/veso-web/archive/${JELLYFIN_WEB_VERSION}.tar.gz | tar zxf - \
 && cd veso-web-* \
 && npm ci --no-audit --unsafe-perm \
 && mv dist /dist

FROM multiarch/qemu-user-static:x86_64-arm as qemu
FROM arm32v7/debian:stable-slim as app

# https://askubuntu.com/questions/972516/debian-frontend-environment-variable
ARG DEBIAN_FRONTEND="noninteractive"
# http://stackoverflow.com/questions/48162574/ddg#49462622
ARG APT_KEY_DONT_WARN_ON_DANGEROUS_USAGE=DontWarn
# https://github.com/NVIDIA/nvidia-docker/wiki/Installation-(Native-GPU-Support)
ENV NVIDIA_DRIVER_CAPABILITIES="compute,video,utility"

COPY --from=qemu /usr/bin/qemu-arm-static /usr/bin

# curl: setup & healthcheck
RUN apt-get update \
 && apt-get install --no-install-recommends --no-install-suggests -y ca-certificates gnupg curl && \
 curl -ks https://repo.jellyfin.org/debian/jellyfin_team.gpg.key | apt-key add - && \
 curl -ks https://keyserver.ubuntu.com/pks/lookup?op=get\&search=0x6587ffd6536b8826e88a62547876ae518cbcf2f2 | apt-key add - && \
 echo 'deb [arch=armhf] https://repo.jellyfin.org/debian buster main' > /etc/apt/sources.list.d/jellyfin.list && \
 echo "deb http://ppa.launchpad.net/ubuntu-raspi2/ppa/ubuntu bionic main">> /etc/apt/sources.list.d/raspbins.list && \
 apt-get update && \
 apt-get install --no-install-recommends --no-install-suggests -y \
 jellyfin-ffmpeg \
 libssl-dev \
 libfontconfig1 \
 libfreetype6 \
 libomxil-bellagio0 \
 libomxil-bellagio-bin \
 libraspberrypi0 \
 vainfo \
 libva2 \
 locales \
 && apt-get remove gnupg -y \
 && apt-get clean autoclean -y \
 && apt-get autoremove -y \
 && rm -rf /var/lib/apt/lists/* \
 && mkdir -p /cache /config /media \
 && chmod 777 /cache /config /media \
 && sed -i -e 's/# en_US.UTF-8 UTF-8/en_US.UTF-8 UTF-8/' /etc/locale.gen && locale-gen

# ENV DOTNET_SYSTEM_GLOBALIZATION_INVARIANT=1
ENV LC_ALL en_US.UTF-8
ENV LANG en_US.UTF-8
ENV LANGUAGE en_US:en

FROM mcr.microsoft.com/dotnet/sdk:${DOTNET_VERSION} as builder
WORKDIR /repo
COPY . .
ENV DOTNET_CLI_TELEMETRY_OPTOUT=1
# Discard objs - may cause failures if exists
RUN find . -type d -name obj | xargs -r rm -r
# Build
<<<<<<< HEAD
RUN dotnet publish Jellyfin.Server --configuration Release --output="/jellyfin" --self-contained --runtime linux-arm -p:DebugSymbols=false DebugType=none
=======
RUN dotnet publish Jellyfin.Server --configuration Release --output="/jellyfin" --self-contained --runtime linux-arm -p:DebugSymbols=false -p:DebugType=none
>>>>>>> c7edf8b5

FROM app

ENV HEALTHCHECK_URL=http://localhost:8096/health

COPY --from=builder /jellyfin /jellyfin
COPY --from=web-builder /dist /jellyfin/jellyfin-web

EXPOSE 8096
VOLUME /cache /config
ENTRYPOINT ["./jellyfin/jellyfin", \
    "--datadir", "/config", \
    "--cachedir", "/cache", \
    "--ffmpeg", "/usr/lib/jellyfin-ffmpeg/ffmpeg"]

HEALTHCHECK --interval=30s --timeout=30s --start-period=10s --retries=3 \
     CMD curl -Lk "${HEALTHCHECK_URL}" || exit 1<|MERGE_RESOLUTION|>--- conflicted
+++ resolved
@@ -64,11 +64,7 @@
 # Discard objs - may cause failures if exists
 RUN find . -type d -name obj | xargs -r rm -r
 # Build
-<<<<<<< HEAD
-RUN dotnet publish Jellyfin.Server --configuration Release --output="/jellyfin" --self-contained --runtime linux-arm -p:DebugSymbols=false DebugType=none
-=======
 RUN dotnet publish Jellyfin.Server --configuration Release --output="/jellyfin" --self-contained --runtime linux-arm -p:DebugSymbols=false -p:DebugType=none
->>>>>>> c7edf8b5
 
 FROM app
 
