--- conflicted
+++ resolved
@@ -6,11 +6,7 @@
 
 
 FROM node:lts-alpine as web-builder
-<<<<<<< HEAD
-ARG JELLYFIN_WEB_VERSION=develop
-=======
 ARG JELLYFIN_WEB_VERSION=release-1.1.z
->>>>>>> ec7d0569
 RUN apk add curl git zlib zlib-dev autoconf g++ make libpng-dev gifsicle alpine-sdk automake libtool make gcc musl-dev nasm python3 \
  && curl -L https://github.com/vesoapp/veso-web/archive/${JELLYFIN_WEB_VERSION}.tar.gz | tar zxf - \
  && cd veso-web-* \
