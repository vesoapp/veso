--- conflicted
+++ resolved
@@ -2,11 +2,7 @@
 ARG FFMPEG_VERSION=latest
 
 FROM node:alpine as web-builder
-<<<<<<< HEAD
-ARG JELLYFIN_WEB_VERSION=1.0.2
-=======
 ARG JELLYFIN_WEB_VERSION=10.5.1
->>>>>>> f720a0fc
 RUN apk add curl git \
  && git clone --branch release-10.5.z --single-branch https://github.com/vesotv/veso-web.git \
  && cd veso-web \
