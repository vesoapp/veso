<Project Sdk="Microsoft.NET.Sdk">

  <!-- ProjectGuid is only included as a requirement for SonarQube analysis -->
  <PropertyGroup>
    <ProjectGuid>{154872D9-6C12-4007-96E3-8F70A58386CE}</ProjectGuid>
  </PropertyGroup>

  <PropertyGroup>
    <TargetFramework>net6.0</TargetFramework>
    <GenerateAssemblyInfo>false</GenerateAssemblyInfo>
    <GenerateDocumentationFile>true</GenerateDocumentationFile>
  </PropertyGroup>

  <ItemGroup>
    <Compile Include="..\SharedVersion.cs" />
  </ItemGroup>

  <ItemGroup>
    <PackageReference Include="BlurHashSharp" Version="1.2.0" />
    <PackageReference Include="BlurHashSharp.SkiaSharp" Version="1.2.0" />
    <PackageReference Include="SkiaSharp" Version="2.88.1-preview.1" />
    <PackageReference Include="SkiaSharp.NativeAssets.Linux" Version="2.88.1-preview.1" />
<<<<<<< HEAD
    <PackageReference Include="SkiaSharp.Svg" Version="1.60.0" />
=======
>>>>>>> c9ed27c9
  </ItemGroup>

  <ItemGroup>
    <ProjectReference Include="..\MediaBrowser.Model\MediaBrowser.Model.csproj" />
    <ProjectReference Include="..\MediaBrowser.Controller\MediaBrowser.Controller.csproj" />
    <ProjectReference Include="..\MediaBrowser.Common\MediaBrowser.Common.csproj" />
  </ItemGroup>

  <!-- Code analysers-->
  <ItemGroup Condition=" '$(Configuration)' == 'Debug' ">
    <PackageReference Include="Microsoft.CodeAnalysis.BannedApiAnalyzers" Version="3.3.3">
      <PrivateAssets>all</PrivateAssets>
      <IncludeAssets>runtime; build; native; contentfiles; analyzers</IncludeAssets>
    </PackageReference>
    <PackageReference Include="SerilogAnalyzer" Version="0.15.0" PrivateAssets="All" />
    <PackageReference Include="StyleCop.Analyzers" Version="1.2.0-beta.435" PrivateAssets="All" />
    <PackageReference Include="SmartAnalyzers.MultithreadingAnalyzer" Version="1.1.31" PrivateAssets="All" />
  </ItemGroup>

</Project><|MERGE_RESOLUTION|>--- conflicted
+++ resolved
@@ -20,10 +20,6 @@
     <PackageReference Include="BlurHashSharp.SkiaSharp" Version="1.2.0" />
     <PackageReference Include="SkiaSharp" Version="2.88.1-preview.1" />
     <PackageReference Include="SkiaSharp.NativeAssets.Linux" Version="2.88.1-preview.1" />
-<<<<<<< HEAD
-    <PackageReference Include="SkiaSharp.Svg" Version="1.60.0" />
-=======
->>>>>>> c9ed27c9
   </ItemGroup>
 
   <ItemGroup>
