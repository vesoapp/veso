using System;
using System.Collections.Generic;
using System.Diagnostics;
using System.Globalization;
using System.IO;
using System.Linq;
using System.Text;
using System.Threading;
using System.Threading.Tasks;
using MediaBrowser.Common.Configuration;
using MediaBrowser.Common.Extensions;
using MediaBrowser.Controller.Configuration;
using MediaBrowser.Controller.Devices;
using MediaBrowser.Controller.Dlna;
using MediaBrowser.Controller.Library;
using MediaBrowser.Controller.MediaEncoding;
using MediaBrowser.Controller.Net;
using MediaBrowser.Model.Configuration;
using MediaBrowser.Model.Dlna;
using MediaBrowser.Model.Dto;
using MediaBrowser.Model.Entities;
using MediaBrowser.Model.IO;
using MediaBrowser.Model.MediaInfo;
using MediaBrowser.Model.Serialization;
using Microsoft.Extensions.Logging;

namespace MediaBrowser.Api.Playback
{
    /// <summary>
    /// Class BaseStreamingService
    /// </summary>
    public abstract class BaseStreamingService : BaseApiService
    {
        protected virtual bool EnableOutputInSubFolder => false;

        /// <summary>
        /// Gets or sets the user manager.
        /// </summary>
        /// <value>The user manager.</value>
        protected IUserManager UserManager { get; private set; }

        /// <summary>
        /// Gets or sets the library manager.
        /// </summary>
        /// <value>The library manager.</value>
        protected ILibraryManager LibraryManager { get; private set; }

        /// <summary>
        /// Gets or sets the iso manager.
        /// </summary>
        /// <value>The iso manager.</value>
        protected IIsoManager IsoManager { get; private set; }

        /// <summary>
        /// Gets or sets the media encoder.
        /// </summary>
        /// <value>The media encoder.</value>
        protected IMediaEncoder MediaEncoder { get; private set; }

        protected IFileSystem FileSystem { get; private set; }

        protected IDlnaManager DlnaManager { get; private set; }

        protected IDeviceManager DeviceManager { get; private set; }

        protected IMediaSourceManager MediaSourceManager { get; private set; }

        protected IJsonSerializer JsonSerializer { get; private set; }

        protected IAuthorizationContext AuthorizationContext { get; private set; }

        protected EncodingHelper EncodingHelper { get; set; }

        /// <summary>
        /// Gets the type of the transcoding job.
        /// </summary>
        /// <value>The type of the transcoding job.</value>
        protected abstract TranscodingJobType TranscodingJobType { get; }

        /// <summary>
        /// Initializes a new instance of the <see cref="BaseStreamingService" /> class.
        /// </summary>
        protected BaseStreamingService(
            ILogger logger,
            IServerConfigurationManager serverConfigurationManager,
            IHttpResultFactory httpResultFactory,
            IUserManager userManager,
            ILibraryManager libraryManager,
            IIsoManager isoManager,
            IMediaEncoder mediaEncoder,
            IFileSystem fileSystem,
            IDlnaManager dlnaManager,
            IDeviceManager deviceManager,
            IMediaSourceManager mediaSourceManager,
            IJsonSerializer jsonSerializer,
<<<<<<< HEAD
            IAuthorizationContext authorizationContext,
            EncodingHelper encodingHelper)
=======
            IAuthorizationContext authorizationContext)
            : base(logger, serverConfigurationManager, httpResultFactory)
>>>>>>> 67922dff
        {
            UserManager = userManager;
            LibraryManager = libraryManager;
            IsoManager = isoManager;
            MediaEncoder = mediaEncoder;
            FileSystem = fileSystem;
            DlnaManager = dlnaManager;
            DeviceManager = deviceManager;
            MediaSourceManager = mediaSourceManager;
            JsonSerializer = jsonSerializer;
            AuthorizationContext = authorizationContext;

            EncodingHelper = encodingHelper;
        }

        /// <summary>
        /// Gets the command line arguments.
        /// </summary>
        protected abstract string GetCommandLineArguments(string outputPath, EncodingOptions encodingOptions, StreamState state, bool isEncoding);

        /// <summary>
        /// Gets the output file extension.
        /// </summary>
        /// <param name="state">The state.</param>
        /// <returns>System.String.</returns>
        protected virtual string GetOutputFileExtension(StreamState state)
        {
            return Path.GetExtension(state.RequestedUrl);
        }

        /// <summary>
        /// Gets the output file path.
        /// </summary>
        private string GetOutputFilePath(StreamState state, EncodingOptions encodingOptions, string outputFileExtension)
        {
            var data = $"{state.MediaPath}-{state.UserAgent}-{state.Request.DeviceId}-{state.Request.PlaySessionId}";

            var filename = data.GetMD5().ToString("N", CultureInfo.InvariantCulture);
            var ext = outputFileExtension.ToLowerInvariant();
            var folder = ServerConfigurationManager.GetTranscodePath();

            if (EnableOutputInSubFolder)
            {
                return Path.Combine(folder, filename, filename + ext);
            }

            return Path.Combine(folder, filename + ext);
        }

        protected virtual string GetDefaultEncoderPreset()
        {
            return "superfast";
        }

        private async Task AcquireResources(StreamState state, CancellationTokenSource cancellationTokenSource)
        {
            if (state.VideoType == VideoType.Iso && state.IsoType.HasValue && IsoManager.CanMount(state.MediaPath))
            {
                state.IsoMount = await IsoManager.Mount(state.MediaPath, cancellationTokenSource.Token).ConfigureAwait(false);
            }

            if (state.MediaSource.RequiresOpening && string.IsNullOrWhiteSpace(state.Request.LiveStreamId))
            {
                var liveStreamResponse = await MediaSourceManager.OpenLiveStream(new LiveStreamRequest
                {
                    OpenToken = state.MediaSource.OpenToken
                }, cancellationTokenSource.Token).ConfigureAwait(false);

                EncodingHelper.AttachMediaSourceInfo(state, liveStreamResponse.MediaSource, state.RequestedUrl);

                if (state.VideoRequest != null)
                {
                    EncodingHelper.TryStreamCopy(state);
                }
            }

            if (state.MediaSource.BufferMs.HasValue)
            {
                await Task.Delay(state.MediaSource.BufferMs.Value, cancellationTokenSource.Token).ConfigureAwait(false);
            }
        }

        /// <summary>
        /// Starts the FFMPEG.
        /// </summary>
        /// <param name="state">The state.</param>
        /// <param name="outputPath">The output path.</param>
        /// <param name="cancellationTokenSource">The cancellation token source.</param>
        /// <param name="workingDirectory">The working directory.</param>
        /// <returns>Task.</returns>
        protected async Task<TranscodingJob> StartFfMpeg(
            StreamState state,
            string outputPath,
            CancellationTokenSource cancellationTokenSource,
            string workingDirectory = null)
        {
            Directory.CreateDirectory(Path.GetDirectoryName(outputPath));

            await AcquireResources(state, cancellationTokenSource).ConfigureAwait(false);

            if (state.VideoRequest != null && !string.Equals(state.OutputVideoCodec, "copy", StringComparison.OrdinalIgnoreCase))
            {
                var auth = AuthorizationContext.GetAuthorizationInfo(Request);
                if (auth.User != null && !auth.User.Policy.EnableVideoPlaybackTranscoding)
                {
                    ApiEntryPoint.Instance.OnTranscodeFailedToStart(outputPath, TranscodingJobType, state);

                    throw new ArgumentException("User does not have access to video transcoding");
                }
            }

            var encodingOptions = ServerConfigurationManager.GetEncodingOptions();

            var process = new Process()
            {
                StartInfo = new ProcessStartInfo()
                {
                    WindowStyle = ProcessWindowStyle.Hidden,
                    CreateNoWindow = true,
                    UseShellExecute = false,

                    // Must consume both stdout and stderr or deadlocks may occur
                    //RedirectStandardOutput = true,
                    RedirectStandardError = true,
                    RedirectStandardInput = true,

                    FileName = MediaEncoder.EncoderPath,
                    Arguments = GetCommandLineArguments(outputPath, encodingOptions, state, true),
                    WorkingDirectory = string.IsNullOrWhiteSpace(workingDirectory) ? null : workingDirectory,

                    ErrorDialog = false
                },
                EnableRaisingEvents = true
            };

            var transcodingJob = ApiEntryPoint.Instance.OnTranscodeBeginning(outputPath,
                state.Request.PlaySessionId,
                state.MediaSource.LiveStreamId,
                Guid.NewGuid().ToString("N", CultureInfo.InvariantCulture),
                TranscodingJobType,
                process,
                state.Request.DeviceId,
                state,
                cancellationTokenSource);

            var commandLineLogMessage = process.StartInfo.FileName + " " + process.StartInfo.Arguments;
            Logger.LogInformation(commandLineLogMessage);

            var logFilePrefix = "ffmpeg-transcode";
            if (state.VideoRequest != null
                && string.Equals(state.OutputVideoCodec, "copy", StringComparison.OrdinalIgnoreCase))
            {
                if (string.Equals(state.OutputAudioCodec, "copy", StringComparison.OrdinalIgnoreCase))
                {
                    logFilePrefix = "ffmpeg-directstream";
                }
                else
                {
                    logFilePrefix = "ffmpeg-remux";
                }
            }

            var logFilePath = Path.Combine(ServerConfigurationManager.ApplicationPaths.LogDirectoryPath, logFilePrefix + "-" + Guid.NewGuid() + ".txt");

            // FFMpeg writes debug/error info to stderr. This is useful when debugging so let's put it in the log directory.
            Stream logStream = FileSystem.GetFileStream(logFilePath, FileOpenMode.Create, FileAccessMode.Write, FileShareMode.Read, true);

            var commandLineLogMessageBytes = Encoding.UTF8.GetBytes(Request.AbsoluteUri + Environment.NewLine + Environment.NewLine + JsonSerializer.SerializeToString(state.MediaSource) + Environment.NewLine + Environment.NewLine + commandLineLogMessage + Environment.NewLine + Environment.NewLine);
            await logStream.WriteAsync(commandLineLogMessageBytes, 0, commandLineLogMessageBytes.Length, cancellationTokenSource.Token).ConfigureAwait(false);

            process.Exited += (sender, args) => OnFfMpegProcessExited(process, transcodingJob, state);

            try
            {
                process.Start();
            }
            catch (Exception ex)
            {
                Logger.LogError(ex, "Error starting ffmpeg");

                ApiEntryPoint.Instance.OnTranscodeFailedToStart(outputPath, TranscodingJobType, state);

                throw;
            }

            Logger.LogDebug("Launched ffmpeg process");
            state.TranscodingJob = transcodingJob;

            // Important - don't await the log task or we won't be able to kill ffmpeg when the user stops playback
            _ = new JobLogger(Logger).StartStreamingLog(state, process.StandardError.BaseStream, logStream);

            // Wait for the file to exist before proceeeding
            var ffmpegTargetFile = state.WaitForPath ?? outputPath;
            Logger.LogDebug("Waiting for the creation of {0}", ffmpegTargetFile);
            while (!File.Exists(ffmpegTargetFile) && !transcodingJob.HasExited)
            {
                await Task.Delay(100, cancellationTokenSource.Token).ConfigureAwait(false);
            }

            Logger.LogDebug("File {0} created or transcoding has finished", ffmpegTargetFile);

            if (state.IsInputVideo && transcodingJob.Type == TranscodingJobType.Progressive && !transcodingJob.HasExited)
            {
                await Task.Delay(1000, cancellationTokenSource.Token).ConfigureAwait(false);

                if (state.ReadInputAtNativeFramerate && !transcodingJob.HasExited)
                {
                    await Task.Delay(1500, cancellationTokenSource.Token).ConfigureAwait(false);
                }
            }

            if (!transcodingJob.HasExited)
            {
                StartThrottler(state, transcodingJob);
            }
            Logger.LogDebug("StartFfMpeg() finished successfully");

            return transcodingJob;
        }

        private void StartThrottler(StreamState state, TranscodingJob transcodingJob)
        {
            if (EnableThrottling(state))
            {
                transcodingJob.TranscodingThrottler = state.TranscodingThrottler = new TranscodingThrottler(transcodingJob, Logger, ServerConfigurationManager, FileSystem);
                state.TranscodingThrottler.Start();
            }
        }

        private bool EnableThrottling(StreamState state)
        {
            return false;
            //// do not use throttling with hardware encoders
            //return state.InputProtocol == MediaProtocol.File &&
            //    state.RunTimeTicks.HasValue &&
            //    state.RunTimeTicks.Value >= TimeSpan.FromMinutes(5).Ticks &&
            //    state.IsInputVideo &&
            //    state.VideoType == VideoType.VideoFile &&
            //    !string.Equals(state.OutputVideoCodec, "copy", StringComparison.OrdinalIgnoreCase) &&
            //    string.Equals(GetVideoEncoder(state), "libx264", StringComparison.OrdinalIgnoreCase);
        }

        /// <summary>
        /// Processes the exited.
        /// </summary>
        /// <param name="process">The process.</param>
        /// <param name="job">The job.</param>
        /// <param name="state">The state.</param>
        private void OnFfMpegProcessExited(Process process, TranscodingJob job, StreamState state)
        {
            if (job != null)
            {
                job.HasExited = true;
            }

            Logger.LogDebug("Disposing stream resources");
            state.Dispose();

            if (process.ExitCode == 0)
            {
                Logger.LogInformation("FFMpeg exited with code 0");
            }
            else
            {
                Logger.LogError("FFMpeg exited with code {0}", process.ExitCode);
            }

            process.Dispose();
        }

        /// <summary>
        /// Parses the parameters.
        /// </summary>
        /// <param name="request">The request.</param>
        private void ParseParams(StreamRequest request)
        {
            var vals = request.Params.Split(';');

            var videoRequest = request as VideoStreamRequest;

            for (var i = 0; i < vals.Length; i++)
            {
                var val = vals[i];

                if (string.IsNullOrWhiteSpace(val))
                {
                    continue;
                }

                if (i == 0)
                {
                    request.DeviceProfileId = val;
                }
                else if (i == 1)
                {
                    request.DeviceId = val;
                }
                else if (i == 2)
                {
                    request.MediaSourceId = val;
                }
                else if (i == 3)
                {
                    request.Static = string.Equals("true", val, StringComparison.OrdinalIgnoreCase);
                }
                else if (i == 4)
                {
                    if (videoRequest != null)
                    {
                        videoRequest.VideoCodec = val;
                    }
                }
                else if (i == 5)
                {
                    request.AudioCodec = val;
                }
                else if (i == 6)
                {
                    if (videoRequest != null)
                    {
                        videoRequest.AudioStreamIndex = int.Parse(val, CultureInfo.InvariantCulture);
                    }
                }
                else if (i == 7)
                {
                    if (videoRequest != null)
                    {
                        videoRequest.SubtitleStreamIndex = int.Parse(val, CultureInfo.InvariantCulture);
                    }
                }
                else if (i == 8)
                {
                    if (videoRequest != null)
                    {
                        videoRequest.VideoBitRate = int.Parse(val, CultureInfo.InvariantCulture);
                    }
                }
                else if (i == 9)
                {
                    request.AudioBitRate = int.Parse(val, CultureInfo.InvariantCulture);
                }
                else if (i == 10)
                {
                    request.MaxAudioChannels = int.Parse(val, CultureInfo.InvariantCulture);
                }
                else if (i == 11)
                {
                    if (videoRequest != null)
                    {
                        videoRequest.MaxFramerate = float.Parse(val, CultureInfo.InvariantCulture);
                    }
                }
                else if (i == 12)
                {
                    if (videoRequest != null)
                    {
                        videoRequest.MaxWidth = int.Parse(val, CultureInfo.InvariantCulture);
                    }
                }
                else if (i == 13)
                {
                    if (videoRequest != null)
                    {
                        videoRequest.MaxHeight = int.Parse(val, CultureInfo.InvariantCulture);
                    }
                }
                else if (i == 14)
                {
                    request.StartTimeTicks = long.Parse(val, CultureInfo.InvariantCulture);
                }
                else if (i == 15)
                {
                    if (videoRequest != null)
                    {
                        videoRequest.Level = val;
                    }
                }
                else if (i == 16)
                {
                    if (videoRequest != null)
                    {
                        videoRequest.MaxRefFrames = int.Parse(val, CultureInfo.InvariantCulture);
                    }
                }
                else if (i == 17)
                {
                    if (videoRequest != null)
                    {
                        videoRequest.MaxVideoBitDepth = int.Parse(val, CultureInfo.InvariantCulture);
                    }
                }
                else if (i == 18)
                {
                    if (videoRequest != null)
                    {
                        videoRequest.Profile = val;
                    }
                }
                else if (i == 19)
                {
                    // cabac no longer used
                }
                else if (i == 20)
                {
                    request.PlaySessionId = val;
                }
                else if (i == 21)
                {
                    // api_key
                }
                else if (i == 22)
                {
                    request.LiveStreamId = val;
                }
                else if (i == 23)
                {
                    // Duplicating ItemId because of MediaMonkey
                }
                else if (i == 24)
                {
                    if (videoRequest != null)
                    {
                        videoRequest.CopyTimestamps = string.Equals("true", val, StringComparison.OrdinalIgnoreCase);
                    }
                }
                else if (i == 25)
                {
                    if (!string.IsNullOrWhiteSpace(val) && videoRequest != null)
                    {
                        if (Enum.TryParse(val, out SubtitleDeliveryMethod method))
                        {
                            videoRequest.SubtitleMethod = method;
                        }
                    }
                }
                else if (i == 26)
                {
                    request.TranscodingMaxAudioChannels = int.Parse(val, CultureInfo.InvariantCulture);
                }
                else if (i == 27)
                {
                    if (videoRequest != null)
                    {
                        videoRequest.EnableSubtitlesInManifest = string.Equals("true", val, StringComparison.OrdinalIgnoreCase);
                    }
                }
                else if (i == 28)
                {
                    request.Tag = val;
                }
                else if (i == 29)
                {
                    if (videoRequest != null)
                    {
                        videoRequest.RequireAvc = string.Equals("true", val, StringComparison.OrdinalIgnoreCase);
                    }
                }
                else if (i == 30)
                {
                    request.SubtitleCodec = val;
                }
                else if (i == 31)
                {
                    if (videoRequest != null)
                    {
                        videoRequest.RequireNonAnamorphic = string.Equals("true", val, StringComparison.OrdinalIgnoreCase);
                    }
                }
                else if (i == 32)
                {
                    if (videoRequest != null)
                    {
                        videoRequest.DeInterlace = string.Equals("true", val, StringComparison.OrdinalIgnoreCase);
                    }
                }
                else if (i == 33)
                {
                    request.TranscodeReasons = val;
                }
            }
        }

        /// <summary>
        /// Parses query parameters as StreamOptions.
        /// </summary>
        /// <param name="request">The stream request.</param>
        private void ParseStreamOptions(StreamRequest request)
        {
            foreach (var param in Request.QueryString)
            {
                if (char.IsLower(param.Key[0]))
                {
                    // This was probably not parsed initially and should be a StreamOptions
                    // TODO: This should be incorporated either in the lower framework for parsing requests
                    // or the generated URL should correctly serialize it
                    request.StreamOptions[param.Key] = param.Value;
                }
            }
        }

        /// <summary>
        /// Parses the dlna headers.
        /// </summary>
        /// <param name="request">The request.</param>
        private void ParseDlnaHeaders(StreamRequest request)
        {
            if (!request.StartTimeTicks.HasValue)
            {
                var timeSeek = GetHeader("TimeSeekRange.dlna.org");

                request.StartTimeTicks = ParseTimeSeekHeader(timeSeek);
            }
        }

        /// <summary>
        /// Parses the time seek header.
        /// </summary>
        private long? ParseTimeSeekHeader(string value)
        {
            if (string.IsNullOrWhiteSpace(value))
            {
                return null;
            }

            const string Npt = "npt=";
            if (!value.StartsWith(Npt, StringComparison.OrdinalIgnoreCase))
            {
                throw new ArgumentException("Invalid timeseek header");
            }
            int index = value.IndexOf('-');
            if (index == -1)
            {
                value = value.Substring(Npt.Length);
            }
            else
            {
                value = value.Substring(Npt.Length, index - Npt.Length);
            }

            if (value.IndexOf(':') == -1)
            {
                // Parses npt times in the format of '417.33'
                if (double.TryParse(value, NumberStyles.Any, CultureInfo.InvariantCulture, out var seconds))
                {
                    return TimeSpan.FromSeconds(seconds).Ticks;
                }

                throw new ArgumentException("Invalid timeseek header");
            }

            // Parses npt times in the format of '10:19:25.7'
            var tokens = value.Split(new[] { ':' }, 3);
            double secondsSum = 0;
            var timeFactor = 3600;

            foreach (var time in tokens)
            {
                if (double.TryParse(time, NumberStyles.Any, CultureInfo.InvariantCulture, out var digit))
                {
                    secondsSum += digit * timeFactor;
                }
                else
                {
                    throw new ArgumentException("Invalid timeseek header");
                }
                timeFactor /= 60;
            }
            return TimeSpan.FromSeconds(secondsSum).Ticks;
        }

        /// <summary>
        /// Gets the state.
        /// </summary>
        /// <param name="request">The request.</param>
        /// <param name="cancellationToken">The cancellation token.</param>
        /// <returns>StreamState.</returns>
        protected async Task<StreamState> GetState(StreamRequest request, CancellationToken cancellationToken)
        {
            ParseDlnaHeaders(request);

            if (!string.IsNullOrWhiteSpace(request.Params))
            {
                ParseParams(request);
            }

            ParseStreamOptions(request);

            var url = Request.PathInfo;

            if (string.IsNullOrEmpty(request.AudioCodec))
            {
                request.AudioCodec = EncodingHelper.InferAudioCodec(url);
            }

            var enableDlnaHeaders = !string.IsNullOrWhiteSpace(request.Params) ||
                                    string.Equals(GetHeader("GetContentFeatures.DLNA.ORG"), "1", StringComparison.OrdinalIgnoreCase);

            var state = new StreamState(MediaSourceManager, TranscodingJobType)
            {
                Request = request,
                RequestedUrl = url,
                UserAgent = Request.UserAgent,
                EnableDlnaHeaders = enableDlnaHeaders
            };

            var auth = AuthorizationContext.GetAuthorizationInfo(Request);
            if (!auth.UserId.Equals(Guid.Empty))
            {
                state.User = UserManager.GetUserById(auth.UserId);
            }

            //if ((Request.UserAgent ?? string.Empty).IndexOf("iphone", StringComparison.OrdinalIgnoreCase) != -1 ||
            //    (Request.UserAgent ?? string.Empty).IndexOf("ipad", StringComparison.OrdinalIgnoreCase) != -1 ||
            //    (Request.UserAgent ?? string.Empty).IndexOf("ipod", StringComparison.OrdinalIgnoreCase) != -1)
            //{
            //    state.SegmentLength = 6;
            //}

            if (state.VideoRequest != null && !string.IsNullOrWhiteSpace(state.VideoRequest.VideoCodec))
            {
                state.SupportedVideoCodecs = state.VideoRequest.VideoCodec.Split(',').Where(i => !string.IsNullOrWhiteSpace(i)).ToArray();
                state.VideoRequest.VideoCodec = state.SupportedVideoCodecs.FirstOrDefault();
            }

            if (!string.IsNullOrWhiteSpace(request.AudioCodec))
            {
                state.SupportedAudioCodecs = request.AudioCodec.Split(',').Where(i => !string.IsNullOrWhiteSpace(i)).ToArray();
                state.Request.AudioCodec = state.SupportedAudioCodecs.FirstOrDefault(i => MediaEncoder.CanEncodeToAudioCodec(i))
                    ?? state.SupportedAudioCodecs.FirstOrDefault();
            }

            if (!string.IsNullOrWhiteSpace(request.SubtitleCodec))
            {
                state.SupportedSubtitleCodecs = request.SubtitleCodec.Split(',').Where(i => !string.IsNullOrWhiteSpace(i)).ToArray();
                state.Request.SubtitleCodec = state.SupportedSubtitleCodecs.FirstOrDefault(i => MediaEncoder.CanEncodeToSubtitleCodec(i))
                    ?? state.SupportedSubtitleCodecs.FirstOrDefault();
            }

            var item = LibraryManager.GetItemById(request.Id);

            state.IsInputVideo = string.Equals(item.MediaType, MediaType.Video, StringComparison.OrdinalIgnoreCase);

            //var primaryImage = item.GetImageInfo(ImageType.Primary, 0) ??
            //             item.Parents.Select(i => i.GetImageInfo(ImageType.Primary, 0)).FirstOrDefault(i => i != null);
            //if (primaryImage != null)
            //{
            //    state.AlbumCoverPath = primaryImage.Path;
            //}

            MediaSourceInfo mediaSource = null;
            if (string.IsNullOrWhiteSpace(request.LiveStreamId))
            {
                var currentJob = !string.IsNullOrWhiteSpace(request.PlaySessionId) ?
                    ApiEntryPoint.Instance.GetTranscodingJob(request.PlaySessionId)
                    : null;

                if (currentJob != null)
                {
                    mediaSource = currentJob.MediaSource;
                }

                if (mediaSource == null)
                {
                    var mediaSources = (await MediaSourceManager.GetPlayackMediaSources(LibraryManager.GetItemById(request.Id), null, false, false, cancellationToken).ConfigureAwait(false)).ToList();

                    mediaSource = string.IsNullOrEmpty(request.MediaSourceId)
                       ? mediaSources[0]
                       : mediaSources.Find(i => string.Equals(i.Id, request.MediaSourceId));

                    if (mediaSource == null && request.MediaSourceId.Equals(request.Id))
                    {
                        mediaSource = mediaSources[0];
                    }
                }
            }
            else
            {
                var liveStreamInfo = await MediaSourceManager.GetLiveStreamWithDirectStreamProvider(request.LiveStreamId, cancellationToken).ConfigureAwait(false);
                mediaSource = liveStreamInfo.Item1;
                state.DirectStreamProvider = liveStreamInfo.Item2;
            }

            var videoRequest = request as VideoStreamRequest;

            EncodingHelper.AttachMediaSourceInfo(state, mediaSource, url);

            var container = Path.GetExtension(state.RequestedUrl);

            if (string.IsNullOrEmpty(container))
            {
                container = request.Container;
            }

            if (string.IsNullOrEmpty(container))
            {
                container = request.Static ?
                    StreamBuilder.NormalizeMediaSourceFormatIntoSingleContainer(state.InputContainer, state.MediaPath, null, DlnaProfileType.Audio) :
                    GetOutputFileExtension(state);
            }

            state.OutputContainer = (container ?? string.Empty).TrimStart('.');

            state.OutputAudioBitrate = EncodingHelper.GetAudioBitrateParam(state.Request, state.AudioStream);

            state.OutputAudioCodec = state.Request.AudioCodec;

            state.OutputAudioChannels = EncodingHelper.GetNumAudioChannelsParam(state, state.AudioStream, state.OutputAudioCodec);

            if (videoRequest != null)
            {
                state.OutputVideoCodec = state.VideoRequest.VideoCodec;
                state.OutputVideoBitrate = EncodingHelper.GetVideoBitrateParamValue(state.VideoRequest, state.VideoStream, state.OutputVideoCodec);

                if (videoRequest != null)
                {
                    EncodingHelper.TryStreamCopy(state);
                }

                if (state.OutputVideoBitrate.HasValue && !string.Equals(state.OutputVideoCodec, "copy", StringComparison.OrdinalIgnoreCase))
                {
                    var resolution = ResolutionNormalizer.Normalize(
                        state.VideoStream?.BitRate,
                        state.VideoStream?.Width,
                        state.VideoStream?.Height,
                        state.OutputVideoBitrate.Value,
                        state.VideoStream?.Codec,
                        state.OutputVideoCodec,
                        videoRequest.MaxWidth,
                        videoRequest.MaxHeight);

                    videoRequest.MaxWidth = resolution.MaxWidth;
                    videoRequest.MaxHeight = resolution.MaxHeight;
                }
            }

            ApplyDeviceProfileSettings(state);

            var ext = string.IsNullOrWhiteSpace(state.OutputContainer)
                ? GetOutputFileExtension(state)
                : ('.' + state.OutputContainer);

            var encodingOptions = ServerConfigurationManager.GetEncodingOptions();

            state.OutputFilePath = GetOutputFilePath(state, encodingOptions, ext);

            return state;
        }

        private void ApplyDeviceProfileSettings(StreamState state)
        {
            var headers = Request.Headers;

            if (!string.IsNullOrWhiteSpace(state.Request.DeviceProfileId))
            {
                state.DeviceProfile = DlnaManager.GetProfile(state.Request.DeviceProfileId);
            }
            else
            {
                if (!string.IsNullOrWhiteSpace(state.Request.DeviceId))
                {
                    var caps = DeviceManager.GetCapabilities(state.Request.DeviceId);

                    if (caps != null)
                    {
                        state.DeviceProfile = caps.DeviceProfile;
                    }
                    else
                    {
                        state.DeviceProfile = DlnaManager.GetProfile(headers);
                    }
                }
            }

            var profile = state.DeviceProfile;

            if (profile == null)
            {
                // Don't use settings from the default profile.
                // Only use a specific profile if it was requested.
                return;
            }

            var audioCodec = state.ActualOutputAudioCodec;
            var videoCodec = state.ActualOutputVideoCodec;

            var mediaProfile = state.VideoRequest == null ?
                profile.GetAudioMediaProfile(state.OutputContainer, audioCodec, state.OutputAudioChannels, state.OutputAudioBitrate, state.OutputAudioSampleRate, state.OutputAudioBitDepth) :
                profile.GetVideoMediaProfile(state.OutputContainer,
                audioCodec,
                videoCodec,
                state.OutputWidth,
                state.OutputHeight,
                state.TargetVideoBitDepth,
                state.OutputVideoBitrate,
                state.TargetVideoProfile,
                state.TargetVideoLevel,
                state.TargetFramerate,
                state.TargetPacketLength,
                state.TargetTimestamp,
                state.IsTargetAnamorphic,
                state.IsTargetInterlaced,
                state.TargetRefFrames,
                state.TargetVideoStreamCount,
                state.TargetAudioStreamCount,
                state.TargetVideoCodecTag,
                state.IsTargetAVC);

            if (mediaProfile != null)
            {
                state.MimeType = mediaProfile.MimeType;
            }

            if (!state.Request.Static)
            {
                var transcodingProfile = state.VideoRequest == null ?
                    profile.GetAudioTranscodingProfile(state.OutputContainer, audioCodec) :
                    profile.GetVideoTranscodingProfile(state.OutputContainer, audioCodec, videoCodec);

                if (transcodingProfile != null)
                {
                    state.EstimateContentLength = transcodingProfile.EstimateContentLength;
                    //state.EnableMpegtsM2TsMode = transcodingProfile.EnableMpegtsM2TsMode;
                    state.TranscodeSeekInfo = transcodingProfile.TranscodeSeekInfo;

                    if (state.VideoRequest != null)
                    {
                        state.VideoRequest.CopyTimestamps = transcodingProfile.CopyTimestamps;
                        state.VideoRequest.EnableSubtitlesInManifest = transcodingProfile.EnableSubtitlesInManifest;
                    }
                }
            }
        }

        /// <summary>
        /// Adds the dlna headers.
        /// </summary>
        /// <param name="state">The state.</param>
        /// <param name="responseHeaders">The response headers.</param>
        /// <param name="isStaticallyStreamed">if set to <c>true</c> [is statically streamed].</param>
        /// <returns><c>true</c> if XXXX, <c>false</c> otherwise</returns>
        protected void AddDlnaHeaders(StreamState state, IDictionary<string, string> responseHeaders, bool isStaticallyStreamed)
        {
            if (!state.EnableDlnaHeaders)
            {
                return;
            }

            var profile = state.DeviceProfile;

            var transferMode = GetHeader("transferMode.dlna.org");
            responseHeaders["transferMode.dlna.org"] = string.IsNullOrEmpty(transferMode) ? "Streaming" : transferMode;
            responseHeaders["realTimeInfo.dlna.org"] = "DLNA.ORG_TLAG=*";

            if (state.RunTimeTicks.HasValue)
            {
                if (string.Equals(GetHeader("getMediaInfo.sec"), "1", StringComparison.OrdinalIgnoreCase))
                {
                    var ms = TimeSpan.FromTicks(state.RunTimeTicks.Value).TotalMilliseconds;
                    responseHeaders["MediaInfo.sec"] = string.Format(
                        CultureInfo.InvariantCulture,
                        "SEC_Duration={0};",
                        Convert.ToInt32(ms));
                }

                if (!isStaticallyStreamed && profile != null)
                {
                    AddTimeSeekResponseHeaders(state, responseHeaders);
                }
            }

            if (profile == null)
            {
                profile = DlnaManager.GetDefaultProfile();
            }

            var audioCodec = state.ActualOutputAudioCodec;

            if (state.VideoRequest == null)
            {
                responseHeaders["contentFeatures.dlna.org"] = new ContentFeatureBuilder(profile).BuildAudioHeader(
                    state.OutputContainer,
                    audioCodec,
                    state.OutputAudioBitrate,
                    state.OutputAudioSampleRate,
                    state.OutputAudioChannels,
                    state.OutputAudioBitDepth,
                    isStaticallyStreamed,
                    state.RunTimeTicks,
                    state.TranscodeSeekInfo);
            }
            else
            {
                var videoCodec = state.ActualOutputVideoCodec;

                responseHeaders["contentFeatures.dlna.org"] = new ContentFeatureBuilder(profile).BuildVideoHeader(
                    state.OutputContainer,
                    videoCodec,
                    audioCodec,
                    state.OutputWidth,
                    state.OutputHeight,
                    state.TargetVideoBitDepth,
                    state.OutputVideoBitrate,
                    state.TargetTimestamp,
                    isStaticallyStreamed,
                    state.RunTimeTicks,
                    state.TargetVideoProfile,
                    state.TargetVideoLevel,
                    state.TargetFramerate,
                    state.TargetPacketLength,
                    state.TranscodeSeekInfo,
                    state.IsTargetAnamorphic,
                    state.IsTargetInterlaced,
                    state.TargetRefFrames,
                    state.TargetVideoStreamCount,
                    state.TargetAudioStreamCount,
                    state.TargetVideoCodecTag,
                    state.IsTargetAVC).FirstOrDefault() ?? string.Empty;
            }
        }

        private void AddTimeSeekResponseHeaders(StreamState state, IDictionary<string, string> responseHeaders)
        {
            var runtimeSeconds = TimeSpan.FromTicks(state.RunTimeTicks.Value).TotalSeconds.ToString(CultureInfo.InvariantCulture);
            var startSeconds = TimeSpan.FromTicks(state.Request.StartTimeTicks ?? 0).TotalSeconds.ToString(CultureInfo.InvariantCulture);

            responseHeaders["TimeSeekRange.dlna.org"] = string.Format(
                CultureInfo.InvariantCulture,
                "npt={0}-{1}/{1}",
                startSeconds,
                runtimeSeconds);
            responseHeaders["X-AvailableSeekRange"] = string.Format(
                CultureInfo.InvariantCulture,
                "1 npt={0}-{1}",
                startSeconds,
                runtimeSeconds);
        }
    }
}<|MERGE_RESOLUTION|>--- conflicted
+++ resolved
@@ -93,13 +93,9 @@
             IDeviceManager deviceManager,
             IMediaSourceManager mediaSourceManager,
             IJsonSerializer jsonSerializer,
-<<<<<<< HEAD
             IAuthorizationContext authorizationContext,
             EncodingHelper encodingHelper)
-=======
-            IAuthorizationContext authorizationContext)
             : base(logger, serverConfigurationManager, httpResultFactory)
->>>>>>> 67922dff
         {
             UserManager = userManager;
             LibraryManager = libraryManager;
